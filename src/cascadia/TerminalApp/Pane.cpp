--- conflicted
+++ resolved
@@ -1,1183 +1,1178 @@
-// Copyright (c) Microsoft Corporation.
-// Licensed under the MIT license.
-
-#include "pch.h"
-#include "Pane.h"
-#include "Profile.h"
-#include "CascadiaSettings.h"
-#include "../../WinRTUtils/inc/Utils.h"
-
-using namespace winrt::Windows::Foundation;
-using namespace winrt::Windows::UI;
-using namespace winrt::Windows::UI::Xaml;
-using namespace winrt::Windows::UI::Core;
-using namespace winrt::Windows::UI::Xaml::Media;
-using namespace winrt::Microsoft::Terminal::Settings;
-using namespace winrt::Microsoft::Terminal::TerminalControl;
-using namespace winrt::Microsoft::Terminal::TerminalConnection;
-using namespace winrt::TerminalApp;
-using namespace TerminalApp;
-
-static const int PaneBorderSize = 2;
-static const int CombinedPaneBorderSize = 2 * PaneBorderSize;
-static const float Half = 0.50f;
-
-winrt::Windows::UI::Xaml::Media::SolidColorBrush Pane::s_focusedBorderBrush = { nullptr };
-winrt::Windows::UI::Xaml::Media::SolidColorBrush Pane::s_unfocusedBorderBrush = { nullptr };
-
-Pane::Pane(const GUID& profile, const TermControl& control, const bool lastFocused) :
-    _control{ control },
-    _lastActive{ lastFocused },
-    _profile{ profile }
-{
-    _root.Children().Append(_border);
-    _border.Child(_control);
-
-    _connectionStateChangedToken = _control.ConnectionStateChanged({ this, &Pane::_ControlConnectionStateChangedHandler });
-
-    // On the first Pane's creation, lookup resources we'll use to theme the
-    // Pane, including the brushed to use for the focused/unfocused border
-    // color.
-    if (s_focusedBorderBrush == nullptr || s_unfocusedBorderBrush == nullptr)
-    {
-        _SetupResources();
-    }
-
-    // Register an event with the control to have it inform us when it gains focus.
-    _gotFocusRevoker = control.GotFocus(winrt::auto_revoke, { this, &Pane::_ControlGotFocusHandler });
-
-    // When our border is tapped, make sure to transfer focus to our control.
-    // LOAD-BEARING: This will NOT work if the border's BorderBrush is set to
-    // Colors::Transparent! The border won't get Tapped events, and they'll fall
-    // through to something else.
-    _border.Tapped([this](auto&, auto& e) {
-        _FocusFirstChild();
-        e.Handled(true);
-    });
-}
-
-// Method Description:
-// - Update the size of this pane. Resizes each of our columns so they have the
-//   same relative sizes, given the newSize.
-// - Because we're just manually setting the row/column sizes in pixels, we have
-//   to be told our new size, we can't just use our own OnSized event, because
-//   that _won't fire when we get smaller_.
-// Arguments:
-// - newSize: the amount of space that this pane has to fill now.
-// Return Value:
-// - <none>
-void Pane::ResizeContent(const Size& newSize)
-{
-    const auto width = newSize.Width;
-    const auto height = newSize.Height;
-
-    _CreateRowColDefinitions(newSize);
-
-    if (_splitState == SplitState::Vertical)
-    {
-        const auto paneSizes = _GetPaneSizes(width);
-
-        const Size firstSize{ paneSizes.first, height };
-        const Size secondSize{ paneSizes.second, height };
-        _firstChild->ResizeContent(firstSize);
-        _secondChild->ResizeContent(secondSize);
-    }
-    else if (_splitState == SplitState::Horizontal)
-    {
-        const auto paneSizes = _GetPaneSizes(height);
-
-        const Size firstSize{ width, paneSizes.first };
-        const Size secondSize{ width, paneSizes.second };
-        _firstChild->ResizeContent(firstSize);
-        _secondChild->ResizeContent(secondSize);
-    }
-}
-
-// Method Description:
-// - Adjust our child percentages to increase the size of one of our children
-//   and decrease the size of the other.
-// - Adjusts the separation amount by 5%
-// - Does nothing if the direction doesn't match our current split direction
-// Arguments:
-// - direction: the direction to move our separator. If it's down or right,
-//   we'll be increasing the size of the first of our children. Else, we'll be
-//   decreasing the size of our first child.
-// Return Value:
-// - false if we couldn't resize this pane in the given direction, else true.
-bool Pane::_Resize(const Direction& direction)
-{
-    if (!DirectionMatchesSplit(direction, _splitState))
-    {
-        return false;
-    }
-
-    float amount = .05f;
-    if (direction == Direction::Right || direction == Direction::Down)
-    {
-        amount = -amount;
-    }
-
-    // Make sure we're not making a pane explode here by resizing it to 0 characters.
-    const bool changeWidth = _splitState == SplitState::Vertical;
-
-    const Size actualSize{ gsl::narrow_cast<float>(_root.ActualWidth()),
-                           gsl::narrow_cast<float>(_root.ActualHeight()) };
-    // actualDimension is the size in DIPs of this pane in the direction we're
-    // resizing.
-    auto actualDimension = changeWidth ? actualSize.Width : actualSize.Height;
-
-    const auto firstMinSize = _firstChild->_GetMinSize();
-    const auto secondMinSize = _secondChild->_GetMinSize();
-
-    // These are the minimum amount of space we need for each of our children
-    const auto firstMinDimension = (changeWidth ? firstMinSize.Width : firstMinSize.Height) + PaneBorderSize;
-    const auto secondMinDimension = (changeWidth ? secondMinSize.Width : secondMinSize.Height) + PaneBorderSize;
-
-    const auto firstMinPercent = firstMinDimension / actualDimension;
-    const auto secondMinPercent = secondMinDimension / actualDimension;
-
-    // Make sure that the first pane doesn't get bigger than the space we need
-    // to reserve for the second.
-    const auto firstMaxPercent = 1.0f - secondMinPercent;
-
-    if (firstMaxPercent < firstMinPercent)
-    {
-        return false;
-    }
-
-    _firstPercent = std::clamp(_firstPercent.value() - amount, firstMinPercent, firstMaxPercent);
-    // Update the other child to fill the remaining percent
-    _secondPercent = 1.0f - _firstPercent.value();
-
-    // Resize our columns to match the new percentages.
-    ResizeContent(actualSize);
-
-    return true;
-}
-
-// Method Description:
-// - Moves the separator between panes, as to resize each child on either size
-//   of the separator. Tries to move a separator in the given direction. The
-//   separator moved is the separator that's closest depth-wise to the
-//   currently focused pane, that's also in the correct direction to be moved.
-//   If there isn't such a separator, then this method returns false, as we
-//   couldn't handle the resize.
-// Arguments:
-// - direction: The direction to move the separator in.
-// Return Value:
-// - true if we or a child handled this resize request.
-bool Pane::ResizePane(const Direction& direction)
-{
-    // If we're a leaf, do nothing. We can't possibly have a descendant with a
-    // separator the correct direction.
-    if (_IsLeaf())
-    {
-        return false;
-    }
-
-    // Check if either our first or second child is the currently focused leaf.
-    // If it is, and the requested resize direction matches our separator, then
-    // we're the pane that needs to adjust its separator.
-    // If our separator is the wrong direction, then we can't handle it.
-    const bool firstIsFocused = _firstChild->_IsLeaf() && _firstChild->_lastActive;
-    const bool secondIsFocused = _secondChild->_IsLeaf() && _secondChild->_lastActive;
-    if (firstIsFocused || secondIsFocused)
-    {
-        return _Resize(direction);
-    }
-
-    // If neither of our children were the focused leaf, then recurse into
-    // our children and see if they can handle the resize.
-    // For each child, if it has a focused descendant, try having that child
-    // handle the resize.
-    // If the child wasn't able to handle the resize, it's possible that
-    // there were no descendants with a separator the correct direction. If
-    // our separator _is_ the correct direction, then we should be the pane
-    // to resize. Otherwise, just return false, as we couldn't handle it
-    // either.
-    if ((!_firstChild->_IsLeaf()) && _firstChild->_HasFocusedChild())
-    {
-        return _firstChild->ResizePane(direction) || _Resize(direction);
-    }
-
-    if ((!_secondChild->_IsLeaf()) && _secondChild->_HasFocusedChild())
-    {
-        return _secondChild->ResizePane(direction) || _Resize(direction);
-    }
-
-    return false;
-}
-
-// Method Description:
-// - Attempts to handle moving focus to one of our children. If our split
-//   direction isn't appropriate for the move direction, then we'll return
-//   false, to try and let our parent handle the move. If our child we'd move
-//   focus to is already focused, we'll also return false, to again let our
-//   parent try and handle the focus movement.
-// Arguments:
-// - direction: The direction to move the focus in.
-// Return Value:
-// - true if we handled this focus move request.
-bool Pane::_NavigateFocus(const Direction& direction)
-{
-    if (!DirectionMatchesSplit(direction, _splitState))
-    {
-        return false;
-    }
-
-    const bool focusSecond = (direction == Direction::Right) || (direction == Direction::Down);
-
-    const auto newlyFocusedChild = focusSecond ? _secondChild : _firstChild;
-
-    // If the child we want to move focus to is _already_ focused, return false,
-    // to try and let our parent figure it out.
-    if (newlyFocusedChild->WasLastFocused())
-    {
-        return false;
-    }
-
-    // Transfer focus to our child, and update the focus of our tree.
-    newlyFocusedChild->_FocusFirstChild();
-    UpdateVisuals();
-
-    return true;
-}
-
-// Method Description:
-// - Attempts to move focus to one of our children. If we have a focused child,
-//   we'll try to move the focus in the direction requested.
-//   - If there isn't a pane that exists as a child of this pane in the correct
-//     direction, we'll return false. This will indicate to our parent that they
-//     should try and move the focus themselves. In this way, the focus can move
-//     up and down the tree to the correct pane.
-// - This method is _very_ similar to ResizePane. Both are trying to find the
-//   right separator to move (focus) in a direction.
-// Arguments:
-// - direction: The direction to move the focus in.
-// Return Value:
-// - true if we or a child handled this focus move request.
-bool Pane::NavigateFocus(const Direction& direction)
-{
-    // If we're a leaf, do nothing. We can't possibly have a descendant with a
-    // separator the correct direction.
-    if (_IsLeaf())
-    {
-        return false;
-    }
-
-    // Check if either our first or second child is the currently focused leaf.
-    // If it is, and the requested move direction matches our separator, then
-    // we're the pane that needs to handle this focus move.
-    const bool firstIsFocused = _firstChild->_IsLeaf() && _firstChild->_lastActive;
-    const bool secondIsFocused = _secondChild->_IsLeaf() && _secondChild->_lastActive;
-    if (firstIsFocused || secondIsFocused)
-    {
-        return _NavigateFocus(direction);
-    }
-
-    // If neither of our children were the focused leaf, then recurse into
-    // our children and see if they can handle the focus move.
-    // For each child, if it has a focused descendant, try having that child
-    // handle the focus move.
-    // If the child wasn't able to handle the focus move, it's possible that
-    // there were no descendants with a separator the correct direction. If
-    // our separator _is_ the correct direction, then we should be the pane
-    // to move focus into our other child. Otherwise, just return false, as
-    // we couldn't handle it either.
-    if ((!_firstChild->_IsLeaf()) && _firstChild->_HasFocusedChild())
-    {
-        return _firstChild->NavigateFocus(direction) || _NavigateFocus(direction);
-    }
-
-    if ((!_secondChild->_IsLeaf()) && _secondChild->_HasFocusedChild())
-    {
-        return _secondChild->NavigateFocus(direction) || _NavigateFocus(direction);
-    }
-
-    return false;
-}
-
-// Method Description:
-// - Called when our attached control is closed. Triggers listeners to our close
-//   event, if we're a leaf pane.
-// - If this was called, and we became a parent pane (due to work on another
-//   thread), this function will do nothing (allowing the control's new parent
-//   to handle the event instead).
-// Arguments:
-// - <none>
-// Return Value:
-// - <none>
-void Pane::_ControlConnectionStateChangedHandler(const TermControl& /*sender*/, const winrt::Windows::Foundation::IInspectable& /*args*/)
-{
-    std::unique_lock lock{ _createCloseLock };
-    // It's possible that this event handler started being executed, then before
-    // we got the lock, another thread created another child. So our control is
-    // actually no longer _our_ control, and instead could be a descendant.
-    //
-    // When the control's new Pane takes ownership of the control, the new
-    // parent will register it's own event handler. That event handler will get
-    // fired after this handler returns, and will properly cleanup state.
-    if (!_IsLeaf())
-    {
-        return;
-    }
-
-    const auto newConnectionState = _control.ConnectionState();
-
-    if (newConnectionState < ConnectionState::Closed)
-    {
-        // Pane doesn't care if the connection isn't entering a terminal state.
-        return;
-    }
-
-    const auto& settings = CascadiaSettings::GetCurrentAppSettings();
-    auto paneProfile = settings.FindProfile(_profile.value());
-    if (paneProfile)
-    {
-        auto mode = paneProfile->GetCloseOnExitMode();
-        if ((mode == CloseOnExitMode::Always) ||
-            (mode == CloseOnExitMode::Graceful && newConnectionState == ConnectionState::Closed))
-        {
-            _ClosedHandlers(nullptr, nullptr);
-        }
-    }
-}
-
-// Method Description:
-// - Fire our Closed event to tell our parent that we should be removed.
-// Arguments:
-// - <none>
-// Return Value:
-// - <none>
-void Pane::Close()
-{
-    // Fire our Closed event to tell our parent that we should be removed.
-    _ClosedHandlers(nullptr, nullptr);
-}
-
-// Method Description:
-// - Get the root UIElement of this pane. There may be a single TermControl as a
-//   child, or an entire tree of grids and panes as children of this element.
-// Arguments:
-// - <none>
-// Return Value:
-// - the Grid acting as the root of this pane.
-Controls::Grid Pane::GetRootElement()
-{
-    return _root;
-}
-
-// Method Description:
-// - If this is the last focused pane, returns itself. Returns nullptr if this
-//   is a leaf and it's not focused. If it's a parent, it returns nullptr if no
-//   children of this pane were the last pane to be focused, or the Pane that
-//   _was_ the last pane to be focused (if there was one).
-// - This Pane's control might not currently be focused, if the tab itself is
-//   not currently focused.
-// Return Value:
-// - nullptr if we're a leaf and unfocused, or no children were marked
-//   `_lastActive`, else returns this
-std::shared_ptr<Pane> Pane::GetActivePane()
-{
-    if (_IsLeaf())
-    {
-        return _lastActive ? shared_from_this() : nullptr;
-    }
-
-    auto firstFocused = _firstChild->GetActivePane();
-    if (firstFocused != nullptr)
-    {
-        return firstFocused;
-    }
-    return _secondChild->GetActivePane();
-}
-
-// Method Description:
-// - Gets the TermControl of this pane. If this Pane is not a leaf, this will return nullptr.
-// Arguments:
-// - <none>
-// Return Value:
-// - nullptr if this Pane is a parent, otherwise the TermControl of this Pane.
-TermControl Pane::GetTerminalControl()
-{
-    return _IsLeaf() ? _control : nullptr;
-}
-
-// Method Description:
-// - Recursively remove the "Active" state from this Pane and all it's children.
-// - Updates our visuals to match our new state, including highlighting our borders.
-// Arguments:
-// - <none>
-// Return Value:
-// - <none>
-void Pane::ClearActive()
-{
-    _lastActive = false;
-    if (!_IsLeaf())
-    {
-        _firstChild->ClearActive();
-        _secondChild->ClearActive();
-    }
-    UpdateVisuals();
-}
-
-// Method Description:
-// - Sets the "Active" state on this Pane. Only one Pane in a tree of Panes
-//   should be "active", and that pane should be a leaf.
-// - Updates our visuals to match our new state, including highlighting our borders.
-// Arguments:
-// - <none>
-// Return Value:
-// - <none>
-void Pane::SetActive()
-{
-    _lastActive = true;
-    UpdateVisuals();
-}
-
-// Method Description:
-// - Returns nullopt if no children of this pane were the last control to be
-//   focused, or the GUID of the profile of the last control to be focused (if
-//   there was one).
-// Arguments:
-// - <none>
-// Return Value:
-// - nullopt if no children of this pane were the last control to be
-//   focused, else the GUID of the profile of the last control to be focused
-std::optional<GUID> Pane::GetFocusedProfile()
-{
-    auto lastFocused = GetActivePane();
-    return lastFocused ? lastFocused->_profile : std::nullopt;
-}
-
-// Method Description:
-// - Returns true if this pane was the last pane to be focused in a tree of panes.
-// Arguments:
-// - <none>
-// Return Value:
-// - true iff we were the last pane focused in this tree of panes.
-bool Pane::WasLastFocused() const noexcept
-{
-    return _lastActive;
-}
-
-// Method Description:
-// - Returns true iff this pane has no child panes.
-// Arguments:
-// - <none>
-// Return Value:
-// - true iff this pane has no child panes.
-bool Pane::_IsLeaf() const noexcept
-{
-    return _splitState == SplitState::None;
-}
-
-// Method Description:
-// - Returns true if this pane is currently focused, or there is a pane which is
-//   a child of this pane that is actively focused
-// Arguments:
-// - <none>
-// Return Value:
-// - true if the currently focused pane is either this pane, or one of this
-//   pane's descendants
-bool Pane::_HasFocusedChild() const noexcept
-{
-    // We're intentionally making this one giant expression, so the compiler
-    // will skip the following lookups if one of the lookups before it returns
-    // true
-    return (_control && _lastActive) ||
-           (_firstChild && _firstChild->_HasFocusedChild()) ||
-           (_secondChild && _secondChild->_HasFocusedChild());
-}
-
-// Method Description:
-// - Update the focus state of this pane. We'll make sure to colorize our
-//   borders depending on if we are the active pane or not.
-// Arguments:
-// - <none>
-// Return Value:
-// - <none>
-void Pane::UpdateVisuals()
-{
-    _border.BorderBrush(_lastActive ? s_focusedBorderBrush : s_unfocusedBorderBrush);
-}
-
-// Method Description:
-// - Focuses this control if we're a leaf, or attempts to focus the first leaf
-//   of our first child, recursively.
-// Arguments:
-// - <none>
-// Return Value:
-// - <none>
-void Pane::_FocusFirstChild()
-{
-    if (_IsLeaf())
-    {
-        _control.Focus(FocusState::Programmatic);
-    }
-    else
-    {
-        _firstChild->_FocusFirstChild();
-    }
-}
-
-// Method Description:
-// - Attempts to update the settings of this pane or any children of this pane.
-//   * If this pane is a leaf, and our profile guid matches the parameter, then
-//     we'll apply the new settings to our control.
-//   * If we're not a leaf, we'll recurse on our children.
-// Arguments:
-// - settings: The new TerminalSettings to apply to any matching controls
-// - profile: The GUID of the profile these settings should apply to.
-// Return Value:
-// - <none>
-void Pane::UpdateSettings(const TerminalSettings& settings, const GUID& profile)
-{
-    if (!_IsLeaf())
-    {
-        _firstChild->UpdateSettings(settings, profile);
-        _secondChild->UpdateSettings(settings, profile);
-    }
-    else
-    {
-        if (profile == _profile)
-        {
-            _control.UpdateSettings(settings);
-        }
-
-        _root.Dispatcher().RunAsync(CoreDispatcherPriority::Low, [this]() {
-            // Call _SetupResources to potentially reload the active pane brush,
-            // and UpdateVisuals to apply the brush
-            _SetupResources();
-            UpdateVisuals();
-        });
-    }
-}
-
-// Method Description:
-// - Closes one of our children. In doing so, takes the control from the other
-//   child, and makes this pane a leaf node again.
-// Arguments:
-// - closeFirst: if true, the first child should be closed, and the second
-//   should be preserved, and vice-versa for false.
-// Return Value:
-// - <none>
-void Pane::_CloseChild(const bool closeFirst)
-{
-    // Lock the create/close lock so that another operation won't concurrently
-    // modify our tree
-    std::unique_lock lock{ _createCloseLock };
-
-    // If we're a leaf, then chances are both our children closed in close
-    // succession. We waited on the lock while the other child was closed, so
-    // now we don't have a child to close anymore. Return here. When we moved
-    // the non-closed child into us, we also set up event handlers that will be
-    // triggered when we return from this.
-    if (_IsLeaf())
-    {
-        return;
-    }
-
-    auto closedChild = closeFirst ? _firstChild : _secondChild;
-    auto remainingChild = closeFirst ? _secondChild : _firstChild;
-
-    // If the only child left is a leaf, that means we're a leaf now.
-    if (remainingChild->_IsLeaf())
-    {
-        // When the remaining child is a leaf, that means both our children were
-        // previously leaves, and the only difference in their borders is the
-        // border that we gave them. Take a bitwise AND of those two children to
-        // remove that border. Other borders the children might have, they
-        // inherited from us, so the flag will be set for both children.
-        _borders = _firstChild->_borders & _secondChild->_borders;
-
-        // take the control and profile of the pane that _wasn't_ closed.
-        _control = remainingChild->_control;
-        _profile = remainingChild->_profile;
-
-        // Add our new event handler before revoking the old one.
-        _connectionStateChangedToken = _control.ConnectionStateChanged({ this, &Pane::_ControlConnectionStateChangedHandler });
-
-        // Revoke the old event handlers. Remove both the handlers for the panes
-        // themselves closing, and remove their handlers for their controls
-        // closing. At this point, if the remaining child's control is closed,
-        // they'll trigger only our event handler for the control's close.
-        _firstChild->Closed(_firstClosedToken);
-        _secondChild->Closed(_secondClosedToken);
-        closedChild->_control.ConnectionStateChanged(closedChild->_connectionStateChangedToken);
-        remainingChild->_control.ConnectionStateChanged(remainingChild->_connectionStateChangedToken);
-
-        // If either of our children was focused, we want to take that focus from
-        // them.
-        _lastActive = _firstChild->_lastActive || _secondChild->_lastActive;
-
-        // Remove all the ui elements of our children. This'll make sure we can
-        // re-attach the TermControl to our Grid.
-        _firstChild->_root.Children().Clear();
-        _secondChild->_root.Children().Clear();
-        _firstChild->_border.Child(nullptr);
-        _secondChild->_border.Child(nullptr);
-
-        // Reset our UI:
-        _root.Children().Clear();
-        _border.Child(nullptr);
-        _root.ColumnDefinitions().Clear();
-        _root.RowDefinitions().Clear();
-
-        // Reattach the TermControl to our grid.
-        _root.Children().Append(_border);
-        _border.Child(_control);
-
-        // Make sure to set our _splitState before focusing the control. If you
-        // fail to do this, when the tab handles the GotFocus event and asks us
-        // what our active control is, we won't technically be a "leaf", and
-        // GetTerminalControl will return null.
-        _splitState = SplitState::None;
-
-        // re-attach our handler for the control's GotFocus event.
-        _gotFocusRevoker = _control.GotFocus(winrt::auto_revoke, { this, &Pane::_ControlGotFocusHandler });
-
-        // If we're inheriting the "last active" state from one of our children,
-        // focus our control now. This should trigger our own GotFocus event.
-        if (_lastActive)
-        {
-            _control.Focus(FocusState::Programmatic);
-        }
-
-        _UpdateBorders();
-
-        // Release our children.
-        _firstChild = nullptr;
-        _secondChild = nullptr;
-    }
-    else
-    {
-        // Determine which border flag we gave to the child when we first split
-        // it, so that we can take just that flag away from them.
-        Borders clearBorderFlag = Borders::None;
-        if (_splitState == SplitState::Horizontal)
-        {
-            clearBorderFlag = closeFirst ? Borders::Top : Borders::Bottom;
-        }
-        else if (_splitState == SplitState::Vertical)
-        {
-            clearBorderFlag = closeFirst ? Borders::Left : Borders::Right;
-        }
-
-        // First stash away references to the old panes and their tokens
-        const auto oldFirstToken = _firstClosedToken;
-        const auto oldSecondToken = _secondClosedToken;
-        const auto oldFirst = _firstChild;
-        const auto oldSecond = _secondChild;
-
-        // Steal all the state from our child
-        _splitState = remainingChild->_splitState;
-        _firstChild = remainingChild->_firstChild;
-        _secondChild = remainingChild->_secondChild;
-
-        // Set up new close handlers on the children
-        _SetupChildCloseHandlers();
-
-        // Revoke the old event handlers on our new children
-        _firstChild->Closed(remainingChild->_firstClosedToken);
-        _secondChild->Closed(remainingChild->_secondClosedToken);
-
-        // Revoke event handlers on old panes and controls
-        oldFirst->Closed(oldFirstToken);
-        oldSecond->Closed(oldSecondToken);
-        closedChild->_control.ConnectionStateChanged(closedChild->_connectionStateChangedToken);
-
-        // Reset our UI:
-        _root.Children().Clear();
-        _border.Child(nullptr);
-        _root.ColumnDefinitions().Clear();
-        _root.RowDefinitions().Clear();
-
-        // Copy the old UI over to our grid.
-        // Start by copying the row/column definitions. Iterate over the
-        // rows/cols, and remove each one from the old grid, and attach it to
-        // our grid instead.
-        while (remainingChild->_root.ColumnDefinitions().Size() > 0)
-        {
-            auto col = remainingChild->_root.ColumnDefinitions().GetAt(0);
-            remainingChild->_root.ColumnDefinitions().RemoveAt(0);
-            _root.ColumnDefinitions().Append(col);
-        }
-        while (remainingChild->_root.RowDefinitions().Size() > 0)
-        {
-            auto row = remainingChild->_root.RowDefinitions().GetAt(0);
-            remainingChild->_root.RowDefinitions().RemoveAt(0);
-            _root.RowDefinitions().Append(row);
-        }
-
-        // Remove the child's UI elements from the child's grid, so we can
-        // attach them to us instead.
-        remainingChild->_root.Children().Clear();
-        remainingChild->_border.Child(nullptr);
-
-        _root.Children().Append(_firstChild->GetRootElement());
-        _root.Children().Append(_secondChild->GetRootElement());
-
-        // Take the flag away from the children that they inherited from their
-        // parent, and update their borders to visually match
-        WI_ClearAllFlags(_firstChild->_borders, clearBorderFlag);
-        WI_ClearAllFlags(_secondChild->_borders, clearBorderFlag);
-        _UpdateBorders();
-        _firstChild->_UpdateBorders();
-        _secondChild->_UpdateBorders();
-
-        // If the closed child was focused, transfer the focus to it's first sibling.
-        if (closedChild->_lastActive)
-        {
-            _FocusFirstChild();
-        }
-
-        // Release the pointers that the child was holding.
-        remainingChild->_firstChild = nullptr;
-        remainingChild->_secondChild = nullptr;
-    }
-}
-
-// Method Description:
-// - Adds event handlers to our children to handle their close events.
-// Arguments:
-// - <none>
-// Return Value:
-// - <none>
-void Pane::_SetupChildCloseHandlers()
-{
-    _firstClosedToken = _firstChild->Closed([this](auto&& /*s*/, auto&& /*e*/) {
-        _root.Dispatcher().RunAsync(CoreDispatcherPriority::Normal, [=]() {
-            _CloseChild(true);
-        });
-    });
-
-    _secondClosedToken = _secondChild->Closed([this](auto&& /*s*/, auto&& /*e*/) {
-        _root.Dispatcher().RunAsync(CoreDispatcherPriority::Normal, [=]() {
-            _CloseChild(false);
-        });
-    });
-}
-
-// Method Description:
-// - Sets up row/column definitions for this pane. There are three total
-//   row/cols. The middle one is for the separator. The first and third are for
-//   each of the child panes, and are given a size in pixels, based off the
-//   availiable space, and the percent of the space they respectively consume,
-//   which is stored in _firstPercent and _secondPercent.
-// - Does nothing if our split state is currently set to SplitState::None
-// Arguments:
-// - rootSize: The dimensions in pixels that this pane (and its children should consume.)
-// Return Value:
-// - <none>
-void Pane::_CreateRowColDefinitions(const Size& rootSize)
-{
-    if (_splitState == SplitState::Vertical)
-    {
-        _root.ColumnDefinitions().Clear();
-
-        // Create two columns in this grid: one for each pane
-        const auto paneSizes = _GetPaneSizes(rootSize.Width);
-
-        auto firstColDef = Controls::ColumnDefinition();
-        firstColDef.Width(GridLengthHelper::FromPixels(paneSizes.first));
-
-        auto secondColDef = Controls::ColumnDefinition();
-        secondColDef.Width(GridLengthHelper::FromPixels(paneSizes.second));
-
-        _root.ColumnDefinitions().Append(firstColDef);
-        _root.ColumnDefinitions().Append(secondColDef);
-    }
-    else if (_splitState == SplitState::Horizontal)
-    {
-        _root.RowDefinitions().Clear();
-
-        // Create two rows in this grid: one for each pane
-        const auto paneSizes = _GetPaneSizes(rootSize.Height);
-
-        auto firstRowDef = Controls::RowDefinition();
-        firstRowDef.Height(GridLengthHelper::FromPixels(paneSizes.first));
-
-        auto secondRowDef = Controls::RowDefinition();
-        secondRowDef.Height(GridLengthHelper::FromPixels(paneSizes.second));
-
-        _root.RowDefinitions().Append(firstRowDef);
-        _root.RowDefinitions().Append(secondRowDef);
-    }
-}
-
-// Method Description:
-// - Initializes our UI for a new split in this pane. Sets up row/column
-//   definitions, and initializes the separator grid. Does nothing if our split
-//   state is currently set to SplitState::None
-// Arguments:
-// - <none>
-// Return Value:
-// - <none>
-void Pane::_CreateSplitContent()
-{
-    Size actualSize{ gsl::narrow_cast<float>(_root.ActualWidth()),
-                     gsl::narrow_cast<float>(_root.ActualHeight()) };
-
-    _CreateRowColDefinitions(actualSize);
-}
-
-// Method Description:
-// - Sets the thickness of each side of our borders to match our _borders state.
-// Arguments:
-// - <none>
-// Return Value:
-// - <none>
-void Pane::_UpdateBorders()
-{
-    double top = 0, bottom = 0, left = 0, right = 0;
-
-    Thickness newBorders{ 0 };
-    if (WI_IsFlagSet(_borders, Borders::Top))
-    {
-        top = PaneBorderSize;
-    }
-    if (WI_IsFlagSet(_borders, Borders::Bottom))
-    {
-        bottom = PaneBorderSize;
-    }
-    if (WI_IsFlagSet(_borders, Borders::Left))
-    {
-        left = PaneBorderSize;
-    }
-    if (WI_IsFlagSet(_borders, Borders::Right))
-    {
-        right = PaneBorderSize;
-    }
-    _border.BorderThickness(ThicknessHelper::FromLengths(left, top, right, bottom));
-}
-
-// Method Description:
-// - Sets the row/column of our child UI elements, to match our current split type.
-// Arguments:
-// - <none>
-// Return Value:
-// - <none>
-void Pane::_ApplySplitDefinitions()
-{
-    if (_splitState == SplitState::Vertical)
-    {
-        Controls::Grid::SetColumn(_firstChild->GetRootElement(), 0);
-        Controls::Grid::SetColumn(_secondChild->GetRootElement(), 1);
-
-        _firstChild->_borders = _borders | Borders::Right;
-        _secondChild->_borders = _borders | Borders::Left;
-        _borders = Borders::None;
-
-        _UpdateBorders();
-        _firstChild->_UpdateBorders();
-        _secondChild->_UpdateBorders();
-    }
-    else if (_splitState == SplitState::Horizontal)
-    {
-        Controls::Grid::SetRow(_firstChild->GetRootElement(), 0);
-        Controls::Grid::SetRow(_secondChild->GetRootElement(), 1);
-
-        _firstChild->_borders = _borders | Borders::Bottom;
-        _secondChild->_borders = _borders | Borders::Top;
-        _borders = Borders::None;
-
-        _UpdateBorders();
-        _firstChild->_UpdateBorders();
-        _secondChild->_UpdateBorders();
-    }
-}
-
-// Method Description:
-// - Determines whether the pane can be split
-// Arguments:
-// - splitType: what type of split we want to create.
-// Return Value:
-// - True if the pane can be split. False otherwise.
-bool Pane::CanSplit(SplitState splitType)
-{
-    if (_IsLeaf())
-    {
-        return _CanSplit(splitType);
-    }
-
-    if (_firstChild->_HasFocusedChild())
-    {
-        return _firstChild->CanSplit(splitType);
-    }
-
-    if (_secondChild->_HasFocusedChild())
-    {
-        return _secondChild->CanSplit(splitType);
-    }
-
-    return false;
-}
-
-// Method Description:
-// - Split the focused pane in our tree of panes, and place the given
-//   TermControl into the newly created pane. If we're the focused pane, then
-//   we'll create two new children, and place them side-by-side in our Grid.
-// Arguments:
-// - splitType: what type of split we want to create.
-// - profile: The profile GUID to associate with the newly created pane.
-// - control: A TermControl to use in the new pane.
-// Return Value:
-// - The two newly created Panes
-std::pair<std::shared_ptr<Pane>, std::shared_ptr<Pane>> Pane::Split(SplitState splitType, const GUID& profile, const TermControl& control)
-{
-    if (!_IsLeaf())
-    {
-        if (_firstChild->_HasFocusedChild())
-        {
-            return _firstChild->Split(splitType, profile, control);
-        }
-        else if (_secondChild->_HasFocusedChild())
-        {
-            return _secondChild->Split(splitType, profile, control);
-        }
-
-        return { nullptr, nullptr };
-    }
-
-    return _Split(splitType, profile, control);
-}
-
-// Method Description:
-// - Determines whether the pane can be split.
-// Arguments:
-// - splitType: what type of split we want to create.
-// Return Value:
-// - True if the pane can be split. False otherwise.
-bool Pane::_CanSplit(SplitState splitType)
-{
-    const Size actualSize{ gsl::narrow_cast<float>(_root.ActualWidth()),
-                           gsl::narrow_cast<float>(_root.ActualHeight()) };
-
-    const Size minSize = _GetMinSize();
-
-    if (splitType == SplitState::Vertical)
-    {
-        const auto widthMinusSeparator = actualSize.Width - CombinedPaneBorderSize;
-        const auto newWidth = widthMinusSeparator * Half;
-
-        return newWidth > minSize.Width;
-    }
-
-    if (splitType == SplitState::Horizontal)
-    {
-        const auto heightMinusSeparator = actualSize.Height - CombinedPaneBorderSize;
-        const auto newHeight = heightMinusSeparator * Half;
-
-        return newHeight > minSize.Height;
-    }
-
-    return false;
-}
-
-// Method Description:
-// - Does the bulk of the work of creating a new split. Initializes our UI,
-//   creates a new Pane to host the control, registers event handlers.
-// Arguments:
-// - splitType: what type of split we should create.
-// - profile: The profile GUID to associate with the newly created pane.
-// - control: A TermControl to use in the new pane.
-// Return Value:
-// - The two newly created Panes
-std::pair<std::shared_ptr<Pane>, std::shared_ptr<Pane>> Pane::_Split(SplitState splitType, const GUID& profile, const TermControl& control)
-{
-    // Lock the create/close lock so that another operation won't concurrently
-    // modify our tree
-    std::unique_lock lock{ _createCloseLock };
-
-    // revoke our handler - the child will take care of the control now.
-    _control.ConnectionStateChanged(_connectionStateChangedToken);
-    _connectionStateChangedToken.value = 0;
-
-    // Remove our old GotFocus handler from the control. We don't what the
-    // control telling us that it's now focused, we want it telling its new
-    // parent.
-    _gotFocusRevoker.revoke();
-
-    _splitState = splitType;
-
-    _firstPercent = { Half };
-    _secondPercent = { Half };
-
-    _CreateSplitContent();
-
-    // Remove any children we currently have. We can't add the existing
-    // TermControl to a new grid until we do this.
-    _root.Children().Clear();
-    _border.Child(nullptr);
-
-    // Create two new Panes
-    //   Move our control, guid into the first one.
-    //   Move the new guid, control into the second.
-    _firstChild = std::make_shared<Pane>(_profile.value(), _control);
-    _profile = std::nullopt;
-    _control = { nullptr };
-    _secondChild = std::make_shared<Pane>(profile, control);
-
-    _root.Children().Append(_firstChild->GetRootElement());
-    _root.Children().Append(_secondChild->GetRootElement());
-
-    _ApplySplitDefinitions();
-
-    // Register event handlers on our children to handle their Close events
-    _SetupChildCloseHandlers();
-
-    _lastActive = false;
-
-    return { _firstChild, _secondChild };
-}
-
-// Method Description:
-// - Gets the size in pixels of each of our children, given the full size they
-//   should fill. Since these children own their own separators (borders), this
-//   size is their portion of our _entire_ size.
-// Arguments:
-// - fullSize: the amount of space in pixels that should be filled by our
-//   children and their separators
-// Return Value:
-// - a pair with the size of our first child and the size of our second child,
-//   respectively.
-std::pair<float, float> Pane::_GetPaneSizes(const float& fullSize)
-{
-    if (_IsLeaf())
-    {
-        THROW_HR(E_FAIL);
-    }
-
-    const auto firstSize = fullSize * _firstPercent.value();
-    const auto secondSize = fullSize * _secondPercent.value();
-
-    return { firstSize, secondSize };
-}
-
-// Method Description:
-// - Get the absolute minimum size that this pane can be resized to and still
-//   have 1x1 character visible, in each of its children. If we're a leaf, we'll
-//   include the space needed for borders _within_ us.
-// Arguments:
-// - <none>
-// Return Value:
-// - The minimum size that this pane can be resized to and still have a visible
-//   character.
-Size Pane::_GetMinSize() const
-{
-    if (_IsLeaf())
-    {
-        auto controlSize = _control.MinimumSize();
-        auto newWidth = controlSize.Width;
-        auto newHeight = controlSize.Height;
-
-        newWidth += WI_IsFlagSet(_borders, Borders::Left) ? CombinedPaneBorderSize : 0;
-        newWidth += WI_IsFlagSet(_borders, Borders::Right) ? CombinedPaneBorderSize : 0;
-        newHeight += WI_IsFlagSet(_borders, Borders::Top) ? CombinedPaneBorderSize : 0;
-        newHeight += WI_IsFlagSet(_borders, Borders::Bottom) ? CombinedPaneBorderSize : 0;
-
-        return { newWidth, newHeight };
-    }
-    else
-    {
-        const auto firstSize = _firstChild->_GetMinSize();
-        const auto secondSize = _secondChild->_GetMinSize();
-
-        const auto newWidth = firstSize.Width + secondSize.Width;
-        const auto newHeight = firstSize.Height + secondSize.Height;
-
-        return { newWidth, newHeight };
-    }
-}
-
-// Event Description:
-// - Called when our control gains focus. We'll use this to trigger our GotFocus
-//   callback. The tab that's hosting us should have registered a callback which
-//   can be used to mark us as active.
-// Arguments:
-// - <unused>
-// Return Value:
-// - <none>
-void Pane::_ControlGotFocusHandler(winrt::Windows::Foundation::IInspectable const& /* sender */,
-                                   RoutedEventArgs const& /* args */)
-{
-    _GotFocusHandlers(shared_from_this());
-}
-
-// Function Description:
-// - Attempts to load some XAML resources that the Pane will need. This includes:
-//   * The Color we'll use for active Panes's borders - SystemAccentColor
-//   * The Brush we'll use for inactive Panes - TabViewBackground (to match the
-//     color of the titlebar)
-// Arguments:
-// - <none>
-// Return Value:
-// - <none>
-void Pane::_SetupResources()
-{
-    const auto res = Application::Current().Resources();
-
-    // First setup the pane border TabViewBackground color
-    const auto tabViewBackgroundKey = winrt::box_value(L"TabViewBackground");
-    if (res.HasKey(tabViewBackgroundKey))
-    {
-        winrt::Windows::Foundation::IInspectable obj = res.Lookup(tabViewBackgroundKey);
-        s_unfocusedBorderBrush = obj.try_as<winrt::Windows::UI::Xaml::Media::SolidColorBrush>();
-    }
-    else
-    {
-        // DON'T use Transparent here - if it's "Transparent", then it won't
-        // be able to hittest for clicks, and then clicking on the border
-        // will eat focus.
-        s_unfocusedBorderBrush = SolidColorBrush{ Colors::Black() };
-    }
-
-<<<<<<< HEAD
-    const auto tabViewBackgroundKey = winrt::box_value(L"TabViewBackground");
-    if (res.HasKey(tabViewBackgroundKey))
-=======
-    // Now try and set the pane border color.
-    // - If it's null, we'll use the TabViewBackground color.
-    // - if it's "accent", we'll use the accent color
-    // - if it's "#rrbbgg", we'll use the given color
-    const auto& settings = CascadiaSettings::GetCurrentAppSettings();
-    const auto& globals = settings.GlobalSettings();
-    if (!globals.HasPaneFocusBorderColor())
->>>>>>> eb87e62d
-    {
-        s_focusedBorderBrush = s_unfocusedBorderBrush;
-    }
-    else
-    {
-        if (globals.IsPaneFocusColorAccentColor())
-        {
-            // Use the accent color for the pane border
-
-            const auto accentColorKey = winrt::box_value(L"SystemAccentColor");
-            if (res.HasKey(accentColorKey))
-            {
-                const auto colorFromResources = res.Lookup(accentColorKey);
-                // If SystemAccentColor is _not_ a Color for some reason, use
-                // Transparent as the color, so we don't do this process again on
-                // the next pane (by leaving s_focusedBorderBrush nullptr)
-                auto actualColor = winrt::unbox_value_or<Color>(colorFromResources, Colors::Black());
-                s_focusedBorderBrush = SolidColorBrush(actualColor);
-            }
-            else
-            {
-                // DON'T use Transparent here - see earlier comment for why
-                s_focusedBorderBrush = s_unfocusedBorderBrush;
-            }
-        }
-        else
-        {
-            // Create a brush for the color the user specified
-            const COLORREF focusColor = globals.GetPaneFocusColor();
-            s_focusedBorderBrush = Media::SolidColorBrush{};
-            s_focusedBorderBrush.Color(ColorRefToColor(focusColor));
-        }
-    }
-}
-
-DEFINE_EVENT(Pane, GotFocus, _GotFocusHandlers, winrt::delegate<std::shared_ptr<Pane>>);
+// Copyright (c) Microsoft Corporation.
+// Licensed under the MIT license.
+
+#include "pch.h"
+#include "Pane.h"
+#include "Profile.h"
+#include "CascadiaSettings.h"
+#include "../../WinRTUtils/inc/Utils.h"
+
+using namespace winrt::Windows::Foundation;
+using namespace winrt::Windows::UI;
+using namespace winrt::Windows::UI::Xaml;
+using namespace winrt::Windows::UI::Core;
+using namespace winrt::Windows::UI::Xaml::Media;
+using namespace winrt::Microsoft::Terminal::Settings;
+using namespace winrt::Microsoft::Terminal::TerminalControl;
+using namespace winrt::Microsoft::Terminal::TerminalConnection;
+using namespace winrt::TerminalApp;
+using namespace TerminalApp;
+
+static const int PaneBorderSize = 2;
+static const int CombinedPaneBorderSize = 2 * PaneBorderSize;
+static const float Half = 0.50f;
+
+winrt::Windows::UI::Xaml::Media::SolidColorBrush Pane::s_focusedBorderBrush = { nullptr };
+winrt::Windows::UI::Xaml::Media::SolidColorBrush Pane::s_unfocusedBorderBrush = { nullptr };
+
+Pane::Pane(const GUID& profile, const TermControl& control, const bool lastFocused) :
+    _control{ control },
+    _lastActive{ lastFocused },
+    _profile{ profile }
+{
+    _root.Children().Append(_border);
+    _border.Child(_control);
+
+    _connectionStateChangedToken = _control.ConnectionStateChanged({ this, &Pane::_ControlConnectionStateChangedHandler });
+
+    // On the first Pane's creation, lookup resources we'll use to theme the
+    // Pane, including the brushed to use for the focused/unfocused border
+    // color.
+    if (s_focusedBorderBrush == nullptr || s_unfocusedBorderBrush == nullptr)
+    {
+        _SetupResources();
+    }
+
+    // Register an event with the control to have it inform us when it gains focus.
+    _gotFocusRevoker = control.GotFocus(winrt::auto_revoke, { this, &Pane::_ControlGotFocusHandler });
+
+    // When our border is tapped, make sure to transfer focus to our control.
+    // LOAD-BEARING: This will NOT work if the border's BorderBrush is set to
+    // Colors::Transparent! The border won't get Tapped events, and they'll fall
+    // through to something else.
+    _border.Tapped([this](auto&, auto& e) {
+        _FocusFirstChild();
+        e.Handled(true);
+    });
+}
+
+// Method Description:
+// - Update the size of this pane. Resizes each of our columns so they have the
+//   same relative sizes, given the newSize.
+// - Because we're just manually setting the row/column sizes in pixels, we have
+//   to be told our new size, we can't just use our own OnSized event, because
+//   that _won't fire when we get smaller_.
+// Arguments:
+// - newSize: the amount of space that this pane has to fill now.
+// Return Value:
+// - <none>
+void Pane::ResizeContent(const Size& newSize)
+{
+    const auto width = newSize.Width;
+    const auto height = newSize.Height;
+
+    _CreateRowColDefinitions(newSize);
+
+    if (_splitState == SplitState::Vertical)
+    {
+        const auto paneSizes = _GetPaneSizes(width);
+
+        const Size firstSize{ paneSizes.first, height };
+        const Size secondSize{ paneSizes.second, height };
+        _firstChild->ResizeContent(firstSize);
+        _secondChild->ResizeContent(secondSize);
+    }
+    else if (_splitState == SplitState::Horizontal)
+    {
+        const auto paneSizes = _GetPaneSizes(height);
+
+        const Size firstSize{ width, paneSizes.first };
+        const Size secondSize{ width, paneSizes.second };
+        _firstChild->ResizeContent(firstSize);
+        _secondChild->ResizeContent(secondSize);
+    }
+}
+
+// Method Description:
+// - Adjust our child percentages to increase the size of one of our children
+//   and decrease the size of the other.
+// - Adjusts the separation amount by 5%
+// - Does nothing if the direction doesn't match our current split direction
+// Arguments:
+// - direction: the direction to move our separator. If it's down or right,
+//   we'll be increasing the size of the first of our children. Else, we'll be
+//   decreasing the size of our first child.
+// Return Value:
+// - false if we couldn't resize this pane in the given direction, else true.
+bool Pane::_Resize(const Direction& direction)
+{
+    if (!DirectionMatchesSplit(direction, _splitState))
+    {
+        return false;
+    }
+
+    float amount = .05f;
+    if (direction == Direction::Right || direction == Direction::Down)
+    {
+        amount = -amount;
+    }
+
+    // Make sure we're not making a pane explode here by resizing it to 0 characters.
+    const bool changeWidth = _splitState == SplitState::Vertical;
+
+    const Size actualSize{ gsl::narrow_cast<float>(_root.ActualWidth()),
+                           gsl::narrow_cast<float>(_root.ActualHeight()) };
+    // actualDimension is the size in DIPs of this pane in the direction we're
+    // resizing.
+    auto actualDimension = changeWidth ? actualSize.Width : actualSize.Height;
+
+    const auto firstMinSize = _firstChild->_GetMinSize();
+    const auto secondMinSize = _secondChild->_GetMinSize();
+
+    // These are the minimum amount of space we need for each of our children
+    const auto firstMinDimension = (changeWidth ? firstMinSize.Width : firstMinSize.Height) + PaneBorderSize;
+    const auto secondMinDimension = (changeWidth ? secondMinSize.Width : secondMinSize.Height) + PaneBorderSize;
+
+    const auto firstMinPercent = firstMinDimension / actualDimension;
+    const auto secondMinPercent = secondMinDimension / actualDimension;
+
+    // Make sure that the first pane doesn't get bigger than the space we need
+    // to reserve for the second.
+    const auto firstMaxPercent = 1.0f - secondMinPercent;
+
+    if (firstMaxPercent < firstMinPercent)
+    {
+        return false;
+    }
+
+    _firstPercent = std::clamp(_firstPercent.value() - amount, firstMinPercent, firstMaxPercent);
+    // Update the other child to fill the remaining percent
+    _secondPercent = 1.0f - _firstPercent.value();
+
+    // Resize our columns to match the new percentages.
+    ResizeContent(actualSize);
+
+    return true;
+}
+
+// Method Description:
+// - Moves the separator between panes, as to resize each child on either size
+//   of the separator. Tries to move a separator in the given direction. The
+//   separator moved is the separator that's closest depth-wise to the
+//   currently focused pane, that's also in the correct direction to be moved.
+//   If there isn't such a separator, then this method returns false, as we
+//   couldn't handle the resize.
+// Arguments:
+// - direction: The direction to move the separator in.
+// Return Value:
+// - true if we or a child handled this resize request.
+bool Pane::ResizePane(const Direction& direction)
+{
+    // If we're a leaf, do nothing. We can't possibly have a descendant with a
+    // separator the correct direction.
+    if (_IsLeaf())
+    {
+        return false;
+    }
+
+    // Check if either our first or second child is the currently focused leaf.
+    // If it is, and the requested resize direction matches our separator, then
+    // we're the pane that needs to adjust its separator.
+    // If our separator is the wrong direction, then we can't handle it.
+    const bool firstIsFocused = _firstChild->_IsLeaf() && _firstChild->_lastActive;
+    const bool secondIsFocused = _secondChild->_IsLeaf() && _secondChild->_lastActive;
+    if (firstIsFocused || secondIsFocused)
+    {
+        return _Resize(direction);
+    }
+
+    // If neither of our children were the focused leaf, then recurse into
+    // our children and see if they can handle the resize.
+    // For each child, if it has a focused descendant, try having that child
+    // handle the resize.
+    // If the child wasn't able to handle the resize, it's possible that
+    // there were no descendants with a separator the correct direction. If
+    // our separator _is_ the correct direction, then we should be the pane
+    // to resize. Otherwise, just return false, as we couldn't handle it
+    // either.
+    if ((!_firstChild->_IsLeaf()) && _firstChild->_HasFocusedChild())
+    {
+        return _firstChild->ResizePane(direction) || _Resize(direction);
+    }
+
+    if ((!_secondChild->_IsLeaf()) && _secondChild->_HasFocusedChild())
+    {
+        return _secondChild->ResizePane(direction) || _Resize(direction);
+    }
+
+    return false;
+}
+
+// Method Description:
+// - Attempts to handle moving focus to one of our children. If our split
+//   direction isn't appropriate for the move direction, then we'll return
+//   false, to try and let our parent handle the move. If our child we'd move
+//   focus to is already focused, we'll also return false, to again let our
+//   parent try and handle the focus movement.
+// Arguments:
+// - direction: The direction to move the focus in.
+// Return Value:
+// - true if we handled this focus move request.
+bool Pane::_NavigateFocus(const Direction& direction)
+{
+    if (!DirectionMatchesSplit(direction, _splitState))
+    {
+        return false;
+    }
+
+    const bool focusSecond = (direction == Direction::Right) || (direction == Direction::Down);
+
+    const auto newlyFocusedChild = focusSecond ? _secondChild : _firstChild;
+
+    // If the child we want to move focus to is _already_ focused, return false,
+    // to try and let our parent figure it out.
+    if (newlyFocusedChild->WasLastFocused())
+    {
+        return false;
+    }
+
+    // Transfer focus to our child, and update the focus of our tree.
+    newlyFocusedChild->_FocusFirstChild();
+    UpdateVisuals();
+
+    return true;
+}
+
+// Method Description:
+// - Attempts to move focus to one of our children. If we have a focused child,
+//   we'll try to move the focus in the direction requested.
+//   - If there isn't a pane that exists as a child of this pane in the correct
+//     direction, we'll return false. This will indicate to our parent that they
+//     should try and move the focus themselves. In this way, the focus can move
+//     up and down the tree to the correct pane.
+// - This method is _very_ similar to ResizePane. Both are trying to find the
+//   right separator to move (focus) in a direction.
+// Arguments:
+// - direction: The direction to move the focus in.
+// Return Value:
+// - true if we or a child handled this focus move request.
+bool Pane::NavigateFocus(const Direction& direction)
+{
+    // If we're a leaf, do nothing. We can't possibly have a descendant with a
+    // separator the correct direction.
+    if (_IsLeaf())
+    {
+        return false;
+    }
+
+    // Check if either our first or second child is the currently focused leaf.
+    // If it is, and the requested move direction matches our separator, then
+    // we're the pane that needs to handle this focus move.
+    const bool firstIsFocused = _firstChild->_IsLeaf() && _firstChild->_lastActive;
+    const bool secondIsFocused = _secondChild->_IsLeaf() && _secondChild->_lastActive;
+    if (firstIsFocused || secondIsFocused)
+    {
+        return _NavigateFocus(direction);
+    }
+
+    // If neither of our children were the focused leaf, then recurse into
+    // our children and see if they can handle the focus move.
+    // For each child, if it has a focused descendant, try having that child
+    // handle the focus move.
+    // If the child wasn't able to handle the focus move, it's possible that
+    // there were no descendants with a separator the correct direction. If
+    // our separator _is_ the correct direction, then we should be the pane
+    // to move focus into our other child. Otherwise, just return false, as
+    // we couldn't handle it either.
+    if ((!_firstChild->_IsLeaf()) && _firstChild->_HasFocusedChild())
+    {
+        return _firstChild->NavigateFocus(direction) || _NavigateFocus(direction);
+    }
+
+    if ((!_secondChild->_IsLeaf()) && _secondChild->_HasFocusedChild())
+    {
+        return _secondChild->NavigateFocus(direction) || _NavigateFocus(direction);
+    }
+
+    return false;
+}
+
+// Method Description:
+// - Called when our attached control is closed. Triggers listeners to our close
+//   event, if we're a leaf pane.
+// - If this was called, and we became a parent pane (due to work on another
+//   thread), this function will do nothing (allowing the control's new parent
+//   to handle the event instead).
+// Arguments:
+// - <none>
+// Return Value:
+// - <none>
+void Pane::_ControlConnectionStateChangedHandler(const TermControl& /*sender*/, const winrt::Windows::Foundation::IInspectable& /*args*/)
+{
+    std::unique_lock lock{ _createCloseLock };
+    // It's possible that this event handler started being executed, then before
+    // we got the lock, another thread created another child. So our control is
+    // actually no longer _our_ control, and instead could be a descendant.
+    //
+    // When the control's new Pane takes ownership of the control, the new
+    // parent will register it's own event handler. That event handler will get
+    // fired after this handler returns, and will properly cleanup state.
+    if (!_IsLeaf())
+    {
+        return;
+    }
+
+    const auto newConnectionState = _control.ConnectionState();
+
+    if (newConnectionState < ConnectionState::Closed)
+    {
+        // Pane doesn't care if the connection isn't entering a terminal state.
+        return;
+    }
+
+    const auto& settings = CascadiaSettings::GetCurrentAppSettings();
+    auto paneProfile = settings.FindProfile(_profile.value());
+    if (paneProfile)
+    {
+        auto mode = paneProfile->GetCloseOnExitMode();
+        if ((mode == CloseOnExitMode::Always) ||
+            (mode == CloseOnExitMode::Graceful && newConnectionState == ConnectionState::Closed))
+        {
+            _ClosedHandlers(nullptr, nullptr);
+        }
+    }
+}
+
+// Method Description:
+// - Fire our Closed event to tell our parent that we should be removed.
+// Arguments:
+// - <none>
+// Return Value:
+// - <none>
+void Pane::Close()
+{
+    // Fire our Closed event to tell our parent that we should be removed.
+    _ClosedHandlers(nullptr, nullptr);
+}
+
+// Method Description:
+// - Get the root UIElement of this pane. There may be a single TermControl as a
+//   child, or an entire tree of grids and panes as children of this element.
+// Arguments:
+// - <none>
+// Return Value:
+// - the Grid acting as the root of this pane.
+Controls::Grid Pane::GetRootElement()
+{
+    return _root;
+}
+
+// Method Description:
+// - If this is the last focused pane, returns itself. Returns nullptr if this
+//   is a leaf and it's not focused. If it's a parent, it returns nullptr if no
+//   children of this pane were the last pane to be focused, or the Pane that
+//   _was_ the last pane to be focused (if there was one).
+// - This Pane's control might not currently be focused, if the tab itself is
+//   not currently focused.
+// Return Value:
+// - nullptr if we're a leaf and unfocused, or no children were marked
+//   `_lastActive`, else returns this
+std::shared_ptr<Pane> Pane::GetActivePane()
+{
+    if (_IsLeaf())
+    {
+        return _lastActive ? shared_from_this() : nullptr;
+    }
+
+    auto firstFocused = _firstChild->GetActivePane();
+    if (firstFocused != nullptr)
+    {
+        return firstFocused;
+    }
+    return _secondChild->GetActivePane();
+}
+
+// Method Description:
+// - Gets the TermControl of this pane. If this Pane is not a leaf, this will return nullptr.
+// Arguments:
+// - <none>
+// Return Value:
+// - nullptr if this Pane is a parent, otherwise the TermControl of this Pane.
+TermControl Pane::GetTerminalControl()
+{
+    return _IsLeaf() ? _control : nullptr;
+}
+
+// Method Description:
+// - Recursively remove the "Active" state from this Pane and all it's children.
+// - Updates our visuals to match our new state, including highlighting our borders.
+// Arguments:
+// - <none>
+// Return Value:
+// - <none>
+void Pane::ClearActive()
+{
+    _lastActive = false;
+    if (!_IsLeaf())
+    {
+        _firstChild->ClearActive();
+        _secondChild->ClearActive();
+    }
+    UpdateVisuals();
+}
+
+// Method Description:
+// - Sets the "Active" state on this Pane. Only one Pane in a tree of Panes
+//   should be "active", and that pane should be a leaf.
+// - Updates our visuals to match our new state, including highlighting our borders.
+// Arguments:
+// - <none>
+// Return Value:
+// - <none>
+void Pane::SetActive()
+{
+    _lastActive = true;
+    UpdateVisuals();
+}
+
+// Method Description:
+// - Returns nullopt if no children of this pane were the last control to be
+//   focused, or the GUID of the profile of the last control to be focused (if
+//   there was one).
+// Arguments:
+// - <none>
+// Return Value:
+// - nullopt if no children of this pane were the last control to be
+//   focused, else the GUID of the profile of the last control to be focused
+std::optional<GUID> Pane::GetFocusedProfile()
+{
+    auto lastFocused = GetActivePane();
+    return lastFocused ? lastFocused->_profile : std::nullopt;
+}
+
+// Method Description:
+// - Returns true if this pane was the last pane to be focused in a tree of panes.
+// Arguments:
+// - <none>
+// Return Value:
+// - true iff we were the last pane focused in this tree of panes.
+bool Pane::WasLastFocused() const noexcept
+{
+    return _lastActive;
+}
+
+// Method Description:
+// - Returns true iff this pane has no child panes.
+// Arguments:
+// - <none>
+// Return Value:
+// - true iff this pane has no child panes.
+bool Pane::_IsLeaf() const noexcept
+{
+    return _splitState == SplitState::None;
+}
+
+// Method Description:
+// - Returns true if this pane is currently focused, or there is a pane which is
+//   a child of this pane that is actively focused
+// Arguments:
+// - <none>
+// Return Value:
+// - true if the currently focused pane is either this pane, or one of this
+//   pane's descendants
+bool Pane::_HasFocusedChild() const noexcept
+{
+    // We're intentionally making this one giant expression, so the compiler
+    // will skip the following lookups if one of the lookups before it returns
+    // true
+    return (_control && _lastActive) ||
+           (_firstChild && _firstChild->_HasFocusedChild()) ||
+           (_secondChild && _secondChild->_HasFocusedChild());
+}
+
+// Method Description:
+// - Update the focus state of this pane. We'll make sure to colorize our
+//   borders depending on if we are the active pane or not.
+// Arguments:
+// - <none>
+// Return Value:
+// - <none>
+void Pane::UpdateVisuals()
+{
+    _border.BorderBrush(_lastActive ? s_focusedBorderBrush : s_unfocusedBorderBrush);
+}
+
+// Method Description:
+// - Focuses this control if we're a leaf, or attempts to focus the first leaf
+//   of our first child, recursively.
+// Arguments:
+// - <none>
+// Return Value:
+// - <none>
+void Pane::_FocusFirstChild()
+{
+    if (_IsLeaf())
+    {
+        _control.Focus(FocusState::Programmatic);
+    }
+    else
+    {
+        _firstChild->_FocusFirstChild();
+    }
+}
+
+// Method Description:
+// - Attempts to update the settings of this pane or any children of this pane.
+//   * If this pane is a leaf, and our profile guid matches the parameter, then
+//     we'll apply the new settings to our control.
+//   * If we're not a leaf, we'll recurse on our children.
+// Arguments:
+// - settings: The new TerminalSettings to apply to any matching controls
+// - profile: The GUID of the profile these settings should apply to.
+// Return Value:
+// - <none>
+void Pane::UpdateSettings(const TerminalSettings& settings, const GUID& profile)
+{
+    if (!_IsLeaf())
+    {
+        _firstChild->UpdateSettings(settings, profile);
+        _secondChild->UpdateSettings(settings, profile);
+    }
+    else
+    {
+        if (profile == _profile)
+        {
+            _control.UpdateSettings(settings);
+        }
+
+        _root.Dispatcher().RunAsync(CoreDispatcherPriority::Low, [this]() {
+            // Call _SetupResources to potentially reload the active pane brush,
+            // and UpdateVisuals to apply the brush
+            _SetupResources();
+            UpdateVisuals();
+        });
+    }
+}
+
+// Method Description:
+// - Closes one of our children. In doing so, takes the control from the other
+//   child, and makes this pane a leaf node again.
+// Arguments:
+// - closeFirst: if true, the first child should be closed, and the second
+//   should be preserved, and vice-versa for false.
+// Return Value:
+// - <none>
+void Pane::_CloseChild(const bool closeFirst)
+{
+    // Lock the create/close lock so that another operation won't concurrently
+    // modify our tree
+    std::unique_lock lock{ _createCloseLock };
+
+    // If we're a leaf, then chances are both our children closed in close
+    // succession. We waited on the lock while the other child was closed, so
+    // now we don't have a child to close anymore. Return here. When we moved
+    // the non-closed child into us, we also set up event handlers that will be
+    // triggered when we return from this.
+    if (_IsLeaf())
+    {
+        return;
+    }
+
+    auto closedChild = closeFirst ? _firstChild : _secondChild;
+    auto remainingChild = closeFirst ? _secondChild : _firstChild;
+
+    // If the only child left is a leaf, that means we're a leaf now.
+    if (remainingChild->_IsLeaf())
+    {
+        // When the remaining child is a leaf, that means both our children were
+        // previously leaves, and the only difference in their borders is the
+        // border that we gave them. Take a bitwise AND of those two children to
+        // remove that border. Other borders the children might have, they
+        // inherited from us, so the flag will be set for both children.
+        _borders = _firstChild->_borders & _secondChild->_borders;
+
+        // take the control and profile of the pane that _wasn't_ closed.
+        _control = remainingChild->_control;
+        _profile = remainingChild->_profile;
+
+        // Add our new event handler before revoking the old one.
+        _connectionStateChangedToken = _control.ConnectionStateChanged({ this, &Pane::_ControlConnectionStateChangedHandler });
+
+        // Revoke the old event handlers. Remove both the handlers for the panes
+        // themselves closing, and remove their handlers for their controls
+        // closing. At this point, if the remaining child's control is closed,
+        // they'll trigger only our event handler for the control's close.
+        _firstChild->Closed(_firstClosedToken);
+        _secondChild->Closed(_secondClosedToken);
+        closedChild->_control.ConnectionStateChanged(closedChild->_connectionStateChangedToken);
+        remainingChild->_control.ConnectionStateChanged(remainingChild->_connectionStateChangedToken);
+
+        // If either of our children was focused, we want to take that focus from
+        // them.
+        _lastActive = _firstChild->_lastActive || _secondChild->_lastActive;
+
+        // Remove all the ui elements of our children. This'll make sure we can
+        // re-attach the TermControl to our Grid.
+        _firstChild->_root.Children().Clear();
+        _secondChild->_root.Children().Clear();
+        _firstChild->_border.Child(nullptr);
+        _secondChild->_border.Child(nullptr);
+
+        // Reset our UI:
+        _root.Children().Clear();
+        _border.Child(nullptr);
+        _root.ColumnDefinitions().Clear();
+        _root.RowDefinitions().Clear();
+
+        // Reattach the TermControl to our grid.
+        _root.Children().Append(_border);
+        _border.Child(_control);
+
+        // Make sure to set our _splitState before focusing the control. If you
+        // fail to do this, when the tab handles the GotFocus event and asks us
+        // what our active control is, we won't technically be a "leaf", and
+        // GetTerminalControl will return null.
+        _splitState = SplitState::None;
+
+        // re-attach our handler for the control's GotFocus event.
+        _gotFocusRevoker = _control.GotFocus(winrt::auto_revoke, { this, &Pane::_ControlGotFocusHandler });
+
+        // If we're inheriting the "last active" state from one of our children,
+        // focus our control now. This should trigger our own GotFocus event.
+        if (_lastActive)
+        {
+            _control.Focus(FocusState::Programmatic);
+        }
+
+        _UpdateBorders();
+
+        // Release our children.
+        _firstChild = nullptr;
+        _secondChild = nullptr;
+    }
+    else
+    {
+        // Determine which border flag we gave to the child when we first split
+        // it, so that we can take just that flag away from them.
+        Borders clearBorderFlag = Borders::None;
+        if (_splitState == SplitState::Horizontal)
+        {
+            clearBorderFlag = closeFirst ? Borders::Top : Borders::Bottom;
+        }
+        else if (_splitState == SplitState::Vertical)
+        {
+            clearBorderFlag = closeFirst ? Borders::Left : Borders::Right;
+        }
+
+        // First stash away references to the old panes and their tokens
+        const auto oldFirstToken = _firstClosedToken;
+        const auto oldSecondToken = _secondClosedToken;
+        const auto oldFirst = _firstChild;
+        const auto oldSecond = _secondChild;
+
+        // Steal all the state from our child
+        _splitState = remainingChild->_splitState;
+        _firstChild = remainingChild->_firstChild;
+        _secondChild = remainingChild->_secondChild;
+
+        // Set up new close handlers on the children
+        _SetupChildCloseHandlers();
+
+        // Revoke the old event handlers on our new children
+        _firstChild->Closed(remainingChild->_firstClosedToken);
+        _secondChild->Closed(remainingChild->_secondClosedToken);
+
+        // Revoke event handlers on old panes and controls
+        oldFirst->Closed(oldFirstToken);
+        oldSecond->Closed(oldSecondToken);
+        closedChild->_control.ConnectionStateChanged(closedChild->_connectionStateChangedToken);
+
+        // Reset our UI:
+        _root.Children().Clear();
+        _border.Child(nullptr);
+        _root.ColumnDefinitions().Clear();
+        _root.RowDefinitions().Clear();
+
+        // Copy the old UI over to our grid.
+        // Start by copying the row/column definitions. Iterate over the
+        // rows/cols, and remove each one from the old grid, and attach it to
+        // our grid instead.
+        while (remainingChild->_root.ColumnDefinitions().Size() > 0)
+        {
+            auto col = remainingChild->_root.ColumnDefinitions().GetAt(0);
+            remainingChild->_root.ColumnDefinitions().RemoveAt(0);
+            _root.ColumnDefinitions().Append(col);
+        }
+        while (remainingChild->_root.RowDefinitions().Size() > 0)
+        {
+            auto row = remainingChild->_root.RowDefinitions().GetAt(0);
+            remainingChild->_root.RowDefinitions().RemoveAt(0);
+            _root.RowDefinitions().Append(row);
+        }
+
+        // Remove the child's UI elements from the child's grid, so we can
+        // attach them to us instead.
+        remainingChild->_root.Children().Clear();
+        remainingChild->_border.Child(nullptr);
+
+        _root.Children().Append(_firstChild->GetRootElement());
+        _root.Children().Append(_secondChild->GetRootElement());
+
+        // Take the flag away from the children that they inherited from their
+        // parent, and update their borders to visually match
+        WI_ClearAllFlags(_firstChild->_borders, clearBorderFlag);
+        WI_ClearAllFlags(_secondChild->_borders, clearBorderFlag);
+        _UpdateBorders();
+        _firstChild->_UpdateBorders();
+        _secondChild->_UpdateBorders();
+
+        // If the closed child was focused, transfer the focus to it's first sibling.
+        if (closedChild->_lastActive)
+        {
+            _FocusFirstChild();
+        }
+
+        // Release the pointers that the child was holding.
+        remainingChild->_firstChild = nullptr;
+        remainingChild->_secondChild = nullptr;
+    }
+}
+
+// Method Description:
+// - Adds event handlers to our children to handle their close events.
+// Arguments:
+// - <none>
+// Return Value:
+// - <none>
+void Pane::_SetupChildCloseHandlers()
+{
+    _firstClosedToken = _firstChild->Closed([this](auto&& /*s*/, auto&& /*e*/) {
+        _root.Dispatcher().RunAsync(CoreDispatcherPriority::Normal, [=]() {
+            _CloseChild(true);
+        });
+    });
+
+    _secondClosedToken = _secondChild->Closed([this](auto&& /*s*/, auto&& /*e*/) {
+        _root.Dispatcher().RunAsync(CoreDispatcherPriority::Normal, [=]() {
+            _CloseChild(false);
+        });
+    });
+}
+
+// Method Description:
+// - Sets up row/column definitions for this pane. There are three total
+//   row/cols. The middle one is for the separator. The first and third are for
+//   each of the child panes, and are given a size in pixels, based off the
+//   availiable space, and the percent of the space they respectively consume,
+//   which is stored in _firstPercent and _secondPercent.
+// - Does nothing if our split state is currently set to SplitState::None
+// Arguments:
+// - rootSize: The dimensions in pixels that this pane (and its children should consume.)
+// Return Value:
+// - <none>
+void Pane::_CreateRowColDefinitions(const Size& rootSize)
+{
+    if (_splitState == SplitState::Vertical)
+    {
+        _root.ColumnDefinitions().Clear();
+
+        // Create two columns in this grid: one for each pane
+        const auto paneSizes = _GetPaneSizes(rootSize.Width);
+
+        auto firstColDef = Controls::ColumnDefinition();
+        firstColDef.Width(GridLengthHelper::FromPixels(paneSizes.first));
+
+        auto secondColDef = Controls::ColumnDefinition();
+        secondColDef.Width(GridLengthHelper::FromPixels(paneSizes.second));
+
+        _root.ColumnDefinitions().Append(firstColDef);
+        _root.ColumnDefinitions().Append(secondColDef);
+    }
+    else if (_splitState == SplitState::Horizontal)
+    {
+        _root.RowDefinitions().Clear();
+
+        // Create two rows in this grid: one for each pane
+        const auto paneSizes = _GetPaneSizes(rootSize.Height);
+
+        auto firstRowDef = Controls::RowDefinition();
+        firstRowDef.Height(GridLengthHelper::FromPixels(paneSizes.first));
+
+        auto secondRowDef = Controls::RowDefinition();
+        secondRowDef.Height(GridLengthHelper::FromPixels(paneSizes.second));
+
+        _root.RowDefinitions().Append(firstRowDef);
+        _root.RowDefinitions().Append(secondRowDef);
+    }
+}
+
+// Method Description:
+// - Initializes our UI for a new split in this pane. Sets up row/column
+//   definitions, and initializes the separator grid. Does nothing if our split
+//   state is currently set to SplitState::None
+// Arguments:
+// - <none>
+// Return Value:
+// - <none>
+void Pane::_CreateSplitContent()
+{
+    Size actualSize{ gsl::narrow_cast<float>(_root.ActualWidth()),
+                     gsl::narrow_cast<float>(_root.ActualHeight()) };
+
+    _CreateRowColDefinitions(actualSize);
+}
+
+// Method Description:
+// - Sets the thickness of each side of our borders to match our _borders state.
+// Arguments:
+// - <none>
+// Return Value:
+// - <none>
+void Pane::_UpdateBorders()
+{
+    double top = 0, bottom = 0, left = 0, right = 0;
+
+    Thickness newBorders{ 0 };
+    if (WI_IsFlagSet(_borders, Borders::Top))
+    {
+        top = PaneBorderSize;
+    }
+    if (WI_IsFlagSet(_borders, Borders::Bottom))
+    {
+        bottom = PaneBorderSize;
+    }
+    if (WI_IsFlagSet(_borders, Borders::Left))
+    {
+        left = PaneBorderSize;
+    }
+    if (WI_IsFlagSet(_borders, Borders::Right))
+    {
+        right = PaneBorderSize;
+    }
+    _border.BorderThickness(ThicknessHelper::FromLengths(left, top, right, bottom));
+}
+
+// Method Description:
+// - Sets the row/column of our child UI elements, to match our current split type.
+// Arguments:
+// - <none>
+// Return Value:
+// - <none>
+void Pane::_ApplySplitDefinitions()
+{
+    if (_splitState == SplitState::Vertical)
+    {
+        Controls::Grid::SetColumn(_firstChild->GetRootElement(), 0);
+        Controls::Grid::SetColumn(_secondChild->GetRootElement(), 1);
+
+        _firstChild->_borders = _borders | Borders::Right;
+        _secondChild->_borders = _borders | Borders::Left;
+        _borders = Borders::None;
+
+        _UpdateBorders();
+        _firstChild->_UpdateBorders();
+        _secondChild->_UpdateBorders();
+    }
+    else if (_splitState == SplitState::Horizontal)
+    {
+        Controls::Grid::SetRow(_firstChild->GetRootElement(), 0);
+        Controls::Grid::SetRow(_secondChild->GetRootElement(), 1);
+
+        _firstChild->_borders = _borders | Borders::Bottom;
+        _secondChild->_borders = _borders | Borders::Top;
+        _borders = Borders::None;
+
+        _UpdateBorders();
+        _firstChild->_UpdateBorders();
+        _secondChild->_UpdateBorders();
+    }
+}
+
+// Method Description:
+// - Determines whether the pane can be split
+// Arguments:
+// - splitType: what type of split we want to create.
+// Return Value:
+// - True if the pane can be split. False otherwise.
+bool Pane::CanSplit(SplitState splitType)
+{
+    if (_IsLeaf())
+    {
+        return _CanSplit(splitType);
+    }
+
+    if (_firstChild->_HasFocusedChild())
+    {
+        return _firstChild->CanSplit(splitType);
+    }
+
+    if (_secondChild->_HasFocusedChild())
+    {
+        return _secondChild->CanSplit(splitType);
+    }
+
+    return false;
+}
+
+// Method Description:
+// - Split the focused pane in our tree of panes, and place the given
+//   TermControl into the newly created pane. If we're the focused pane, then
+//   we'll create two new children, and place them side-by-side in our Grid.
+// Arguments:
+// - splitType: what type of split we want to create.
+// - profile: The profile GUID to associate with the newly created pane.
+// - control: A TermControl to use in the new pane.
+// Return Value:
+// - The two newly created Panes
+std::pair<std::shared_ptr<Pane>, std::shared_ptr<Pane>> Pane::Split(SplitState splitType, const GUID& profile, const TermControl& control)
+{
+    if (!_IsLeaf())
+    {
+        if (_firstChild->_HasFocusedChild())
+        {
+            return _firstChild->Split(splitType, profile, control);
+        }
+        else if (_secondChild->_HasFocusedChild())
+        {
+            return _secondChild->Split(splitType, profile, control);
+        }
+
+        return { nullptr, nullptr };
+    }
+
+    return _Split(splitType, profile, control);
+}
+
+// Method Description:
+// - Determines whether the pane can be split.
+// Arguments:
+// - splitType: what type of split we want to create.
+// Return Value:
+// - True if the pane can be split. False otherwise.
+bool Pane::_CanSplit(SplitState splitType)
+{
+    const Size actualSize{ gsl::narrow_cast<float>(_root.ActualWidth()),
+                           gsl::narrow_cast<float>(_root.ActualHeight()) };
+
+    const Size minSize = _GetMinSize();
+
+    if (splitType == SplitState::Vertical)
+    {
+        const auto widthMinusSeparator = actualSize.Width - CombinedPaneBorderSize;
+        const auto newWidth = widthMinusSeparator * Half;
+
+        return newWidth > minSize.Width;
+    }
+
+    if (splitType == SplitState::Horizontal)
+    {
+        const auto heightMinusSeparator = actualSize.Height - CombinedPaneBorderSize;
+        const auto newHeight = heightMinusSeparator * Half;
+
+        return newHeight > minSize.Height;
+    }
+
+    return false;
+}
+
+// Method Description:
+// - Does the bulk of the work of creating a new split. Initializes our UI,
+//   creates a new Pane to host the control, registers event handlers.
+// Arguments:
+// - splitType: what type of split we should create.
+// - profile: The profile GUID to associate with the newly created pane.
+// - control: A TermControl to use in the new pane.
+// Return Value:
+// - The two newly created Panes
+std::pair<std::shared_ptr<Pane>, std::shared_ptr<Pane>> Pane::_Split(SplitState splitType, const GUID& profile, const TermControl& control)
+{
+    // Lock the create/close lock so that another operation won't concurrently
+    // modify our tree
+    std::unique_lock lock{ _createCloseLock };
+
+    // revoke our handler - the child will take care of the control now.
+    _control.ConnectionStateChanged(_connectionStateChangedToken);
+    _connectionStateChangedToken.value = 0;
+
+    // Remove our old GotFocus handler from the control. We don't what the
+    // control telling us that it's now focused, we want it telling its new
+    // parent.
+    _gotFocusRevoker.revoke();
+
+    _splitState = splitType;
+
+    _firstPercent = { Half };
+    _secondPercent = { Half };
+
+    _CreateSplitContent();
+
+    // Remove any children we currently have. We can't add the existing
+    // TermControl to a new grid until we do this.
+    _root.Children().Clear();
+    _border.Child(nullptr);
+
+    // Create two new Panes
+    //   Move our control, guid into the first one.
+    //   Move the new guid, control into the second.
+    _firstChild = std::make_shared<Pane>(_profile.value(), _control);
+    _profile = std::nullopt;
+    _control = { nullptr };
+    _secondChild = std::make_shared<Pane>(profile, control);
+
+    _root.Children().Append(_firstChild->GetRootElement());
+    _root.Children().Append(_secondChild->GetRootElement());
+
+    _ApplySplitDefinitions();
+
+    // Register event handlers on our children to handle their Close events
+    _SetupChildCloseHandlers();
+
+    _lastActive = false;
+
+    return { _firstChild, _secondChild };
+}
+
+// Method Description:
+// - Gets the size in pixels of each of our children, given the full size they
+//   should fill. Since these children own their own separators (borders), this
+//   size is their portion of our _entire_ size.
+// Arguments:
+// - fullSize: the amount of space in pixels that should be filled by our
+//   children and their separators
+// Return Value:
+// - a pair with the size of our first child and the size of our second child,
+//   respectively.
+std::pair<float, float> Pane::_GetPaneSizes(const float& fullSize)
+{
+    if (_IsLeaf())
+    {
+        THROW_HR(E_FAIL);
+    }
+
+    const auto firstSize = fullSize * _firstPercent.value();
+    const auto secondSize = fullSize * _secondPercent.value();
+
+    return { firstSize, secondSize };
+}
+
+// Method Description:
+// - Get the absolute minimum size that this pane can be resized to and still
+//   have 1x1 character visible, in each of its children. If we're a leaf, we'll
+//   include the space needed for borders _within_ us.
+// Arguments:
+// - <none>
+// Return Value:
+// - The minimum size that this pane can be resized to and still have a visible
+//   character.
+Size Pane::_GetMinSize() const
+{
+    if (_IsLeaf())
+    {
+        auto controlSize = _control.MinimumSize();
+        auto newWidth = controlSize.Width;
+        auto newHeight = controlSize.Height;
+
+        newWidth += WI_IsFlagSet(_borders, Borders::Left) ? CombinedPaneBorderSize : 0;
+        newWidth += WI_IsFlagSet(_borders, Borders::Right) ? CombinedPaneBorderSize : 0;
+        newHeight += WI_IsFlagSet(_borders, Borders::Top) ? CombinedPaneBorderSize : 0;
+        newHeight += WI_IsFlagSet(_borders, Borders::Bottom) ? CombinedPaneBorderSize : 0;
+
+        return { newWidth, newHeight };
+    }
+    else
+    {
+        const auto firstSize = _firstChild->_GetMinSize();
+        const auto secondSize = _secondChild->_GetMinSize();
+
+        const auto newWidth = firstSize.Width + secondSize.Width;
+        const auto newHeight = firstSize.Height + secondSize.Height;
+
+        return { newWidth, newHeight };
+    }
+}
+
+// Event Description:
+// - Called when our control gains focus. We'll use this to trigger our GotFocus
+//   callback. The tab that's hosting us should have registered a callback which
+//   can be used to mark us as active.
+// Arguments:
+// - <unused>
+// Return Value:
+// - <none>
+void Pane::_ControlGotFocusHandler(winrt::Windows::Foundation::IInspectable const& /* sender */,
+                                   RoutedEventArgs const& /* args */)
+{
+    _GotFocusHandlers(shared_from_this());
+}
+
+// Function Description:
+// - Attempts to load some XAML resources that the Pane will need. This includes:
+//   * The Color we'll use for active Panes's borders - SystemAccentColor
+//   * The Brush we'll use for inactive Panes - TabViewBackground (to match the
+//     color of the titlebar)
+// Arguments:
+// - <none>
+// Return Value:
+// - <none>
+void Pane::_SetupResources()
+{
+    const auto res = Application::Current().Resources();
+
+    // First setup the pane border TabViewBackground color
+    const auto tabViewBackgroundKey = winrt::box_value(L"TabViewBackground");
+    if (res.HasKey(tabViewBackgroundKey))
+    {
+        winrt::Windows::Foundation::IInspectable obj = res.Lookup(tabViewBackgroundKey);
+        s_unfocusedBorderBrush = obj.try_as<winrt::Windows::UI::Xaml::Media::SolidColorBrush>();
+    }
+    else
+    {
+        // DON'T use Transparent here - if it's "Transparent", then it won't
+        // be able to hittest for clicks, and then clicking on the border
+        // will eat focus.
+        s_unfocusedBorderBrush = SolidColorBrush{ Colors::Black() };
+    }
+
+    // Now try and set the pane border color.
+    // - If it's null, we'll use the TabViewBackground color.
+    // - if it's "accent", we'll use the accent color
+    // - if it's "#rrbbgg", we'll use the given color
+    const auto& settings = CascadiaSettings::GetCurrentAppSettings();
+    const auto& globals = settings.GlobalSettings();
+    if (!globals.HasPaneFocusBorderColor())
+    {
+        s_focusedBorderBrush = s_unfocusedBorderBrush;
+    }
+    else
+    {
+        if (globals.IsPaneFocusColorAccentColor())
+        {
+            // Use the accent color for the pane border
+
+            const auto accentColorKey = winrt::box_value(L"SystemAccentColor");
+            if (res.HasKey(accentColorKey))
+            {
+                const auto colorFromResources = res.Lookup(accentColorKey);
+                // If SystemAccentColor is _not_ a Color for some reason, use
+                // Transparent as the color, so we don't do this process again on
+                // the next pane (by leaving s_focusedBorderBrush nullptr)
+                auto actualColor = winrt::unbox_value_or<Color>(colorFromResources, Colors::Black());
+                s_focusedBorderBrush = SolidColorBrush(actualColor);
+            }
+            else
+            {
+                // DON'T use Transparent here - see earlier comment for why
+                s_focusedBorderBrush = s_unfocusedBorderBrush;
+            }
+        }
+        else
+        {
+            // Create a brush for the color the user specified
+            const COLORREF focusColor = globals.GetPaneFocusColor();
+            s_focusedBorderBrush = Media::SolidColorBrush{};
+            s_focusedBorderBrush.Color(ColorRefToColor(focusColor));
+        }
+    }
+}
+
+DEFINE_EVENT(Pane, GotFocus, _GotFocusHandlers, winrt::delegate<std::shared_ptr<Pane>>);