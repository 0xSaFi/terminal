// Copyright (c) Microsoft Corporation.
// Licensed under the MIT license.

#include "pch.h"
#include "TerminalPage.h"
#include "ActionAndArgs.h"
#include "Utils.h"
#include "AppLogic.h"
#include "../../types/inc/utils.hpp"

#include <LibraryResources.h>

#include "TerminalPage.g.cpp"
#include <winrt/Microsoft.UI.Xaml.XamlTypeInfo.h>

#include "AzureCloudShellGenerator.h" // For AzureConnectionType
#include "TelnetGenerator.h" // For TelnetConnectionType
#include "TabRowControl.h"
#include "ColorHelper.h"
#include "DebugTapConnection.h"

using namespace winrt;
using namespace winrt::Windows::Foundation::Collections;
using namespace winrt::Windows::UI::Xaml;
using namespace winrt::Windows::UI::Core;
using namespace winrt::Windows::System;
using namespace winrt::Windows::ApplicationModel::DataTransfer;
using namespace winrt::Windows::UI::Text;
using namespace winrt::Microsoft::Terminal;
using namespace winrt::Microsoft::Terminal::TerminalControl;
using namespace winrt::Microsoft::Terminal::TerminalConnection;
using namespace winrt::Microsoft::Terminal::Settings;
using namespace ::TerminalApp;
using namespace ::Microsoft::Console;

namespace winrt
{
    namespace MUX = Microsoft::UI::Xaml;
    namespace WUX = Windows::UI::Xaml;
    using IInspectable = Windows::Foundation::IInspectable;
}

namespace winrt::TerminalApp::implementation
{
    TerminalPage::TerminalPage() :
        _tabs{ winrt::single_threaded_observable_vector<TerminalApp::Tab>() }
    {
        InitializeComponent();
    }

    void TerminalPage::SetSettings(std::shared_ptr<::TerminalApp::CascadiaSettings> settings, bool needRefreshUI)
    {
        _settings = settings;
        if (needRefreshUI)
        {
            _RefreshUIForSettingsReload();
        }
    }

    void TerminalPage::Create()
    {
        // Hookup the key bindings
        _HookupKeyBindings(_settings->GetKeybindings());

        _tabContent = this->TabContent();
        _tabRow = this->TabRow();
        _tabView = _tabRow.TabView();
        _rearranging = false;

        // GH#2455 - Make sure to try/catch calls to Application::Current,
        // because that _won't_ be an instance of TerminalApp::App in the
        // LocalTests
        auto isElevated = false;
        try
        {
            // GH#3581 - There's a platform limitation that causes us to crash when we rearrange tabs.
            // Xaml tries to send a drag visual (to wit: a screenshot) to the drag hosting process,
            // but that process is running at a different IL than us.
            // For now, we're disabling elevated drag.
            isElevated = ::winrt::Windows::UI::Xaml::Application::Current().as<::winrt::TerminalApp::App>().Logic().IsElevated();
        }
        CATCH_LOG();

        _tabView.CanReorderTabs(!isElevated);
        _tabView.CanDragTabs(!isElevated);

        _tabView.TabDragStarting([weakThis{ get_weak() }](auto&& /*o*/, auto&& /*a*/) {
            if (auto page{ weakThis.get() })
            {
                page->_rearranging = true;
                page->_rearrangeFrom = std::nullopt;
                page->_rearrangeTo = std::nullopt;
            }
        });

        _tabView.TabDragCompleted([weakThis{ get_weak() }](auto&& /*o*/, auto&& /*a*/) {
            if (auto page{ weakThis.get() })
            {
                auto& from{ page->_rearrangeFrom };
                auto& to{ page->_rearrangeTo };

                if (from.has_value() && to.has_value() && to != from)
                {
                    auto& tabs{ page->_tabs };
                    auto tab = tabs.GetAt(from.value());
                    tabs.RemoveAt(from.value());
                    tabs.InsertAt(to.value(), tab);
                }

                page->_rearranging = false;
                from = std::nullopt;
                to = std::nullopt;
            }
        });

        auto tabRowImpl = winrt::get_self<implementation::TabRowControl>(_tabRow);
        _newTabButton = tabRowImpl->NewTabButton();

        if (_settings->GlobalSettings().GetShowTabsInTitlebar())
        {
            // Remove the TabView from the page. We'll hang on to it, we need to
            // put it in the titlebar.
            uint32_t index = 0;
            if (this->Root().Children().IndexOf(_tabRow, index))
            {
                this->Root().Children().RemoveAt(index);
            }

            // Inform the host that our titlebar content has changed.
            _setTitleBarContentHandlers(*this, _tabRow);
        }

        // Hookup our event handlers to the ShortcutActionDispatch
        _RegisterActionCallbacks();

        //Event Bindings (Early)
        _newTabButton.Click([weakThis{ get_weak() }](auto&&, auto&&) {
            if (auto page{ weakThis.get() })
            {
                page->_OpenNewTab(nullptr);
            }
        });
        _tabView.SelectionChanged({ this, &TerminalPage::_OnTabSelectionChanged });
        _tabView.TabCloseRequested({ this, &TerminalPage::_OnTabCloseRequested });
        _tabView.TabItemsChanged({ this, &TerminalPage::_OnTabItemsChanged });

        _CreateNewTabFlyout();

        _UpdateTabWidthMode();

        _tabContent.SizeChanged({ this, &TerminalPage::_OnContentSizeChanged });

        // Once the page is actually laid out on the screen, trigger all our
        // startup actions. Things like Panes need to know at least how big the
        // window will be, so they can subdivide that space.
        //
        // _OnFirstLayout will remove this handler so it doesn't get called more than once.
        _layoutUpdatedRevoker = _tabContent.LayoutUpdated(winrt::auto_revoke, { this, &TerminalPage::_OnFirstLayout });
    }

    // Method Description:
    // - This method is called once on startup, on the first LayoutUpdated event.
    //   We'll use this event to know that we have an ActualWidth and
    //   ActualHeight, so we can now attempt to process our list of startup
    //   actions.
    // - We'll remove this event handler when the event is first handled.
    // - If there are no startup actions, we'll open a single tab with the
    //   default profile.
    // Arguments:
    // - <unused>
    // Return Value:
    // - <none>
    void TerminalPage::_OnFirstLayout(const IInspectable& /*sender*/, const IInspectable& /*eventArgs*/)
    {
        // Only let this succeed once.
        _layoutUpdatedRevoker.revoke();

        // This event fires every time the layout changes, but it is always the
        // last one to fire in any layout change chain. That gives us great
        // flexibility in finding the right point at which to initialize our
        // renderer (and our terminal). Any earlier than the last layout update
        // and we may not know the terminal's starting size.
        if (_startupState == StartupState::NotInitialized)
        {
            _startupState = StartupState::InStartup;
            _appArgs.ValidateStartupCommands();
            if (_appArgs.GetStartupActions().empty())
            {
                _OpenNewTab(nullptr);
                _startupState = StartupState::Initialized;
                _InitializedHandlers(*this, nullptr);
            }
            else
            {
                _ProcessStartupActions();
            }
        }
    }

    // Method Description:
    // - Process all the startup actions in our list of startup actions. We'll
    //   do this all at once here.
    // Arguments:
    // - <none>
    // Return Value:
    // - <none>
    winrt::fire_and_forget TerminalPage::_ProcessStartupActions()
    {
        // If there are no actions left, do nothing.
        if (_appArgs.GetStartupActions().empty())
        {
            return;
        }
        auto weakThis{ get_weak() };

        // Handle it on a subsequent pass of the UI thread.
        co_await winrt::resume_foreground(Dispatcher(), CoreDispatcherPriority::Normal);
        if (auto page{ weakThis.get() })
        {
            for (const auto& action : _appArgs.GetStartupActions())
            {
                _actionDispatch->DoAction(action);
            }
            _startupState = StartupState::Initialized;
            _InitializedHandlers(*this, nullptr);
        }
    }

    // Method Description:
    // - Show a dialog with "About" information. Displays the app's Display
    //   Name, version, getting started link, documentation link, release
    //   Notes link, and privacy policy link.
    void TerminalPage::_ShowAboutDialog()
    {
        _showDialogHandlers(*this, FindName(L"AboutDialog").try_as<WUX::Controls::ContentDialog>());
    }

    winrt::hstring TerminalPage::ApplicationDisplayName()
    {
        if (const auto appLogic{ implementation::AppLogic::Current() })
        {
            return appLogic->ApplicationDisplayName();
        }

        return RS_(L"ApplicationDisplayNameUnpackaged");
    }

    winrt::hstring TerminalPage::ApplicationVersion()
    {
        if (const auto appLogic{ implementation::AppLogic::Current() })
        {
            return appLogic->ApplicationVersion();
        }

        return RS_(L"ApplicationVersionUnknown");
    }

    void TerminalPage::_ThirdPartyNoticesOnClick(const IInspectable& /*sender*/, const Windows::UI::Xaml::RoutedEventArgs& /*eventArgs*/)
    {
        std::filesystem::path currentPath{ wil::GetModuleFileNameW<std::wstring>(nullptr) };
        currentPath.replace_filename(L"NOTICE.html");
        ShellExecute(nullptr, nullptr, currentPath.c_str(), nullptr, nullptr, SW_SHOW);
    }

    // Method Description:
    // - Displays a dialog for warnings found while closing the terminal app using
    //   key binding with multiple tabs opened. Display messages to warn user
    //   that more than 1 tab is opened, and once the user clicks the OK button, remove
    //   all the tabs and shut down and app. If cancel is clicked, the dialog will close
    // - Only one dialog can be visible at a time. If another dialog is visible
    //   when this is called, nothing happens. See _ShowDialog for details
    void TerminalPage::_ShowCloseWarningDialog()
    {
        _showDialogHandlers(*this, FindName(L"CloseAllDialog").try_as<WUX::Controls::ContentDialog>());
    }

    // Method Description:
    // - Builds the flyout (dropdown) attached to the new tab button, and
    //   attaches it to the button. Populates the flyout with one entry per
    //   Profile, displaying the profile's name. Clicking each flyout item will
    //   open a new tab with that profile.
    //   Below the profiles are the static menu items: settings, feedback
    void TerminalPage::_CreateNewTabFlyout()
    {
        auto newTabFlyout = WUX::Controls::MenuFlyout{};
        auto keyBindings = _settings->GetKeybindings();

        const GUID defaultProfileGuid = _settings->GlobalSettings().GetDefaultProfile();
        // the number of profiles should not change in the loop for this to work
        auto const profileCount = gsl::narrow_cast<int>(_settings->GetProfiles().size());
        for (int profileIndex = 0; profileIndex < profileCount; profileIndex++)
        {
            const auto& profile = _settings->GetProfiles()[profileIndex];
            auto profileMenuItem = WUX::Controls::MenuFlyoutItem{};

            // add the keyboard shortcuts for the first 9 profiles
            if (profileIndex < 9)
            {
                // Look for a keychord that is bound to the equivalent
                // NewTab(ProfileIndex=N) action
                auto actionAndArgs = winrt::make_self<winrt::TerminalApp::implementation::ActionAndArgs>();
                actionAndArgs->Action(ShortcutAction::NewTab);
                auto newTabArgs = winrt::make_self<winrt::TerminalApp::implementation::NewTabArgs>();
                auto newTerminalArgs = winrt::make_self<winrt::TerminalApp::implementation::NewTerminalArgs>();
                newTerminalArgs->ProfileIndex(profileIndex);
                newTabArgs->TerminalArgs(*newTerminalArgs);
                actionAndArgs->Args(*newTabArgs);
                auto profileKeyChord{ keyBindings.GetKeyBindingForActionWithArgs(*actionAndArgs) };

                // make sure we find one to display
                if (profileKeyChord)
                {
                    _SetAcceleratorForMenuItem(profileMenuItem, profileKeyChord);
                }
            }

            auto profileName = profile.GetName();
            winrt::hstring hName{ profileName };
            profileMenuItem.Text(hName);

            // If there's an icon set for this profile, set it as the icon for
            // this flyout item.
            if (profile.HasIcon())
            {
                auto iconSource = GetColoredIcon<WUX::Controls::IconSource>(profile.GetExpandedIconPath());

                WUX::Controls::IconSourceElement iconElement;
                iconElement.IconSource(iconSource);
                profileMenuItem.Icon(iconElement);
                Automation::AutomationProperties::SetAccessibilityView(iconElement, Automation::Peers::AccessibilityView::Raw);
            }

            if (profile.GetGuid() == defaultProfileGuid)
            {
                // Contrast the default profile with others in font weight.
                profileMenuItem.FontWeight(FontWeights::Bold());
            }

            profileMenuItem.Click([profileIndex, weakThis{ get_weak() }](auto&&, auto&&) {
                if (auto page{ weakThis.get() })
                {
                    auto newTerminalArgs = winrt::make_self<winrt::TerminalApp::implementation::NewTerminalArgs>();
                    newTerminalArgs->ProfileIndex(profileIndex);
                    page->_OpenNewTab(*newTerminalArgs);
                }
            });
            newTabFlyout.Items().Append(profileMenuItem);
        }

        // add menu separator
        auto separatorItem = WUX::Controls::MenuFlyoutSeparator{};
        newTabFlyout.Items().Append(separatorItem);

        // add static items
        {
            // GH#2455 - Make sure to try/catch calls to Application::Current,
            // because that _won't_ be an instance of TerminalApp::App in the
            // LocalTests
            auto isUwp = false;
            try
            {
                isUwp = ::winrt::Windows::UI::Xaml::Application::Current().as<::winrt::TerminalApp::App>().Logic().IsUwp();
            }
            CATCH_LOG();

            if (!isUwp)
            {
                // Create the settings button.
                auto settingsItem = WUX::Controls::MenuFlyoutItem{};
                settingsItem.Text(RS_(L"SettingsMenuItem"));

                WUX::Controls::SymbolIcon ico{};
                ico.Symbol(WUX::Controls::Symbol::Setting);
                settingsItem.Icon(ico);

                settingsItem.Click({ this, &TerminalPage::_SettingsButtonOnClick });
                newTabFlyout.Items().Append(settingsItem);

                auto settingsKeyChord = keyBindings.GetKeyBindingForAction(ShortcutAction::OpenSettings);
                if (settingsKeyChord)
                {
                    _SetAcceleratorForMenuItem(settingsItem, settingsKeyChord);
                }

                // Create the feedback button.
                auto feedbackFlyout = WUX::Controls::MenuFlyoutItem{};
                feedbackFlyout.Text(RS_(L"FeedbackMenuItem"));

                WUX::Controls::FontIcon feedbackIcon{};
                feedbackIcon.Glyph(L"\xE939");
                feedbackIcon.FontFamily(Media::FontFamily{ L"Segoe MDL2 Assets" });
                feedbackFlyout.Icon(feedbackIcon);

                feedbackFlyout.Click({ this, &TerminalPage::_FeedbackButtonOnClick });
                newTabFlyout.Items().Append(feedbackFlyout);
            }

            // Create the about button.
            auto aboutFlyout = WUX::Controls::MenuFlyoutItem{};
            aboutFlyout.Text(RS_(L"AboutMenuItem"));

            WUX::Controls::SymbolIcon aboutIcon{};
            aboutIcon.Symbol(WUX::Controls::Symbol::Help);
            aboutFlyout.Icon(aboutIcon);

            aboutFlyout.Click({ this, &TerminalPage::_AboutButtonOnClick });
            newTabFlyout.Items().Append(aboutFlyout);
        }

        _newTabButton.Flyout(newTabFlyout);
    }

    // Function Description:
    // Called when the openNewTabDropdown keybinding is used.
    // Adds the flyout show option to left-align the dropdown with the split button.
    // Shows the dropdown flyout.
    void TerminalPage::_OpenNewTabDropdown()
    {
        WUX::Controls::Primitives::FlyoutShowOptions options{};
        options.Placement(WUX::Controls::Primitives::FlyoutPlacementMode::BottomEdgeAlignedLeft);
        _newTabButton.Flyout().ShowAt(_newTabButton, options);
    }

    // Method Description:
    // - Open a new tab. This will create the TerminalControl hosting the
    //   terminal, and add a new Tab to our list of tabs. The method can
    //   optionally be provided a NewTerminalArgs, which will be used to create
    //   a tab using the values in that object.
    // Arguments:
    // - newTerminalArgs: An object that may contain a blob of parameters to
    //   control which profile is created and with possible other
    //   configurations. See CascadiaSettings::BuildSettings for more details.
    void TerminalPage::_OpenNewTab(const winrt::TerminalApp::NewTerminalArgs& newTerminalArgs)
    try
    {
        const auto [profileGuid, settings] = _settings->BuildSettings(newTerminalArgs);

        _CreateNewTabFromSettings(profileGuid, settings);

        const uint32_t tabCount = _tabs.Size();
        const bool usedManualProfile = (newTerminalArgs != nullptr) &&
                                       (newTerminalArgs.ProfileIndex() != nullptr ||
                                        newTerminalArgs.Profile().empty());
        TraceLoggingWrite(
            g_hTerminalAppProvider, // handle to TerminalApp tracelogging provider
            "TabInformation",
            TraceLoggingDescription("Event emitted upon new tab creation in TerminalApp"),
            TraceLoggingUInt32(1u, "EventVer", "Version of this event"),
            TraceLoggingUInt32(tabCount, "TabCount", "Count of tabs currently opened in TerminalApp"),
            TraceLoggingBool(usedManualProfile, "ProfileSpecified", "Whether the new tab specified a profile explicitly"),
            TraceLoggingGuid(profileGuid, "ProfileGuid", "The GUID of the profile spawned in the new tab"),
            TraceLoggingBool(settings.UseAcrylic(), "UseAcrylic", "The acrylic preference from the settings"),
            TraceLoggingFloat64(settings.TintOpacity(), "TintOpacity", "Opacity preference from the settings"),
            TraceLoggingWideString(settings.FontFace().c_str(), "FontFace", "Font face chosen in the settings"),
            TraceLoggingKeyword(MICROSOFT_KEYWORD_MEASURES),
            TelemetryPrivacyDataTag(PDT_ProductAndServicePerformance));
    }
    CATCH_LOG();

    winrt::fire_and_forget TerminalPage::_RemoveOnCloseRoutine(Microsoft::UI::Xaml::Controls::TabViewItem tabViewItem, winrt::com_ptr<TerminalPage> page)
    {
        co_await winrt::resume_foreground(page->_tabView.Dispatcher());

        page->_RemoveTabViewItem(tabViewItem);
    }

    // Method Description:
    // - Creates a new tab with the given settings. If the tab bar is not being
    //      currently displayed, it will be shown.
    // Arguments:
    // - settings: the TerminalSettings object to use to create the TerminalControl with.
    void TerminalPage::_CreateNewTabFromSettings(GUID profileGuid, TerminalSettings settings)
    {
        // Initialize the new tab

        // Create a connection based on the values in our settings object.
        auto connection = _CreateConnectionFromSettings(profileGuid, settings);

        TerminalConnection::ITerminalConnection debugConnection{ nullptr };
        if (_settings->GlobalSettings().DebugFeaturesEnabled())
        {
            const CoreWindow window = CoreWindow::GetForCurrentThread();
            const auto rAltState = window.GetKeyState(VirtualKey::RightMenu);
            const auto lAltState = window.GetKeyState(VirtualKey::LeftMenu);
            const bool bothAltsPressed = WI_IsFlagSet(lAltState, CoreVirtualKeyStates::Down) &&
                                         WI_IsFlagSet(rAltState, CoreVirtualKeyStates::Down);
            if (bothAltsPressed)
            {
                std::tie(connection, debugConnection) = OpenDebugTapConnection(connection);
            }
        }

        TermControl term{ settings, connection };

        // Add the new tab to the list of our tabs.
        auto newTabImpl = winrt::make_self<Tab>(profileGuid, term);
        _tabs.Append(*newTabImpl);

        // Hookup our event handlers to the new terminal
        _RegisterTerminalEvents(term, *newTabImpl);

        // Don't capture a strong ref to the tab. If the tab is removed as this
        // is called, we don't really care anymore about handling the event.
        auto weakTab = make_weak(newTabImpl);

        // When the tab's active pane changes, we'll want to lookup a new icon
        // for it, and possibly propagate the title up to the window.
        newTabImpl->ActivePaneChanged([weakTab, weakThis{ get_weak() }]() {
            auto page{ weakThis.get() };
            auto tab{ weakTab.get() };

            if (page && tab)
            {
                // Possibly update the icon of the tab.
                page->_UpdateTabIcon(*tab);
                // Possibly update the title of the tab, window to match the newly
                // focused pane.
                page->_UpdateTitle(*tab);
            }
        });

        auto tabViewItem = newTabImpl->GetTabViewItem();
        _tabView.TabItems().Append(tabViewItem);

        // Set this tab's icon to the icon from the user's profile
        const auto* const profile = _settings->FindProfile(profileGuid);
        if (profile != nullptr && profile->HasIcon())
        {
            newTabImpl->UpdateIcon(profile->GetExpandedIconPath());
        }

        tabViewItem.PointerPressed({ this, &TerminalPage::_OnTabClick });

        // When the tab is closed, remove it from our list of tabs.
        newTabImpl->Closed([tabViewItem, weakThis{ get_weak() }](auto&& /*s*/, auto&& /*e*/) {
            if (auto page{ weakThis.get() })
            {
                page->_RemoveOnCloseRoutine(tabViewItem, page);
            }
        });

        if (debugConnection) // this will only be set if global debugging is on and tap is active
        {
            TermControl newControl{ settings, debugConnection };
            _RegisterTerminalEvents(newControl, *newTabImpl);
            // Split (auto) with the debug tap.
            newTabImpl->SplitPane(SplitState::Automatic, profileGuid, newControl);
        }

        // This kicks off TabView::SelectionChanged, in response to which
        // we'll attach the terminal's Xaml control to the Xaml root.
        _tabView.SelectedItem(tabViewItem);
    }

    // Method Description:
    // - Creates a new connection based on the profile settings
    // Arguments:
    // - the profile GUID we want the settings from
    // - the terminal settings
    // Return value:
    // - the desired connection
    TerminalConnection::ITerminalConnection TerminalPage::_CreateConnectionFromSettings(GUID profileGuid,
                                                                                        TerminalSettings settings)
    {
        const auto* const profile = _settings->FindProfile(profileGuid);

        TerminalConnection::ITerminalConnection connection{ nullptr };

        GUID connectionType{ 0 };
        GUID sessionGuid{ 0 };

        if (profile->HasConnectionType())
        {
            connectionType = profile->GetConnectionType();
        }

        if (profile->HasConnectionType() &&
            profile->GetConnectionType() == AzureConnectionType &&
            TerminalConnection::AzureConnection::IsAzureConnectionAvailable())
        {
            // TODO GH#4661: Replace this with directly using the AzCon when our VT is better
            std::filesystem::path azBridgePath{ wil::GetModuleFileNameW<std::wstring>(nullptr) };
            azBridgePath.replace_filename(L"TerminalAzBridge.exe");
            connection = TerminalConnection::ConptyConnection(azBridgePath.wstring(),
                                                              L".",
                                                              L"Azure",
                                                              nullptr,
                                                              settings.InitialRows(),
                                                              settings.InitialCols(),
                                                              winrt::guid());
        }

        else if (profile->HasConnectionType() &&
                 profile->GetConnectionType() == TelnetConnectionType)
        {
            connection = TerminalConnection::TelnetConnection(settings.Commandline());
        }

        else
        {
            std::wstring guidWString = Utils::GuidToString(profileGuid);

            StringMap envMap{};
            envMap.Insert(L"WT_PROFILE_ID", guidWString);
            envMap.Insert(L"WSLENV", L"WT_PROFILE_ID");

            auto conhostConn = TerminalConnection::ConptyConnection(
                settings.Commandline(),
                settings.StartingDirectory(),
                settings.StartingTitle(),
                envMap.GetView(),
                settings.InitialRows(),
                settings.InitialCols(),
                winrt::guid());

            sessionGuid = conhostConn.Guid();
            connection = conhostConn;
        }

        TraceLoggingWrite(
            g_hTerminalAppProvider,
            "ConnectionCreated",
            TraceLoggingDescription("Event emitted upon the creation of a connection"),
            TraceLoggingGuid(connectionType, "ConnectionTypeGuid", "The type of the connection"),
            TraceLoggingGuid(profileGuid, "ProfileGuid", "The profile's GUID"),
            TraceLoggingGuid(sessionGuid, "SessionGuid", "The WT_SESSION's GUID"),
            TraceLoggingKeyword(MICROSOFT_KEYWORD_MEASURES),
            TelemetryPrivacyDataTag(PDT_ProductAndServicePerformance));

        return connection;
    }

    // Method Description:
    // - Called when the settings button is clicked. Launches a background
    //   thread to open the settings file in the default JSON editor.
    // Arguments:
    // - <none>
    // Return Value:
    // - <none>
    void TerminalPage::_SettingsButtonOnClick(const IInspectable&,
                                              const RoutedEventArgs&)
    {
        const CoreWindow window = CoreWindow::GetForCurrentThread();
        const auto rAltState = window.GetKeyState(VirtualKey::RightMenu);
        const auto lAltState = window.GetKeyState(VirtualKey::LeftMenu);
        const bool altPressed = WI_IsFlagSet(lAltState, CoreVirtualKeyStates::Down) ||
                                WI_IsFlagSet(rAltState, CoreVirtualKeyStates::Down);

        _LaunchSettings(altPressed);
    }

    // Method Description:
    // - Called when the feedback button is clicked. Launches github in your
    //   default browser, navigated to the "issues" page of the Terminal repo.
    void TerminalPage::_FeedbackButtonOnClick(const IInspectable&,
                                              const RoutedEventArgs&)
    {
        const auto feedbackUriValue = RS_(L"FeedbackUriValue");
        winrt::Windows::Foundation::Uri feedbackUri{ feedbackUriValue };

        winrt::Windows::System::Launcher::LaunchUriAsync(feedbackUri);
    }

    // Method Description:
    // - Called when the about button is clicked. See _ShowAboutDialog for more info.
    // Arguments:
    // - <unused>
    // Return Value:
    // - <none>
    void TerminalPage::_AboutButtonOnClick(const IInspectable&,
                                           const RoutedEventArgs&)
    {
        _ShowAboutDialog();
    }

    // Method Description:
    // - Configure the AppKeyBindings to use our ShortcutActionDispatch as the
    //   object to handle dispatching ShortcutAction events.
    // Arguments:
    // - bindings: A AppKeyBindings object to wire up with our event handlers
    void TerminalPage::_HookupKeyBindings(TerminalApp::AppKeyBindings bindings) noexcept
    {
        bindings.SetDispatch(*_actionDispatch);
    }

    // Method Description:
    // - Register our event handlers with our ShortcutActionDispatch. The
    //   ShortcutActionDispatch is responsible for raising the appropriate
    //   events for an ActionAndArgs. WE'll handle each possible event in our
    //   own way.
    // Arguments:
    // - <none>
    void TerminalPage::_RegisterActionCallbacks()
    {
        // Hook up the ShortcutActionDispatch object's events to our handlers.
        // They should all be hooked up here, regardless of whether or not
        // there's an actual keychord for them.
        _actionDispatch->OpenNewTabDropdown({ this, &TerminalPage::_HandleOpenNewTabDropdown });
        _actionDispatch->DuplicateTab({ this, &TerminalPage::_HandleDuplicateTab });
        _actionDispatch->CloseTab({ this, &TerminalPage::_HandleCloseTab });
        _actionDispatch->ClosePane({ this, &TerminalPage::_HandleClosePane });
        _actionDispatch->CloseWindow({ this, &TerminalPage::_HandleCloseWindow });
        _actionDispatch->ScrollUp({ this, &TerminalPage::_HandleScrollUp });
        _actionDispatch->ScrollDown({ this, &TerminalPage::_HandleScrollDown });
        _actionDispatch->NextTab({ this, &TerminalPage::_HandleNextTab });
        _actionDispatch->PrevTab({ this, &TerminalPage::_HandlePrevTab });
        _actionDispatch->SplitPane({ this, &TerminalPage::_HandleSplitPane });
        _actionDispatch->ScrollUpPage({ this, &TerminalPage::_HandleScrollUpPage });
        _actionDispatch->ScrollDownPage({ this, &TerminalPage::_HandleScrollDownPage });
        _actionDispatch->OpenSettings({ this, &TerminalPage::_HandleOpenSettings });
        _actionDispatch->PasteText({ this, &TerminalPage::_HandlePasteText });
        _actionDispatch->NewTab({ this, &TerminalPage::_HandleNewTab });
        _actionDispatch->SwitchToTab({ this, &TerminalPage::_HandleSwitchToTab });
        _actionDispatch->ResizePane({ this, &TerminalPage::_HandleResizePane });
        _actionDispatch->MoveFocus({ this, &TerminalPage::_HandleMoveFocus });
        _actionDispatch->MoveSelectionAnchor({ this, &TerminalPage::_HandleMoveSelectionAnchor });
        _actionDispatch->CopyText({ this, &TerminalPage::_HandleCopyText });
        _actionDispatch->AdjustFontSize({ this, &TerminalPage::_HandleAdjustFontSize });
        _actionDispatch->Find({ this, &TerminalPage::_HandleFind });
        _actionDispatch->ResetFontSize({ this, &TerminalPage::_HandleResetFontSize });
        _actionDispatch->ToggleFullscreen({ this, &TerminalPage::_HandleToggleFullscreen });
    }

    // Method Description:
    // - Get the title of the currently focused terminal control. If this tab is
    //   the focused tab, then also bubble this title to any listeners of our
    //   TitleChanged event.
    // Arguments:
    // - tab: the Tab to update the title for.
    void TerminalPage::_UpdateTitle(const Tab& tab)
    {
        auto newTabTitle = tab.GetActiveTitle();

        if (_settings->GlobalSettings().GetShowTitleInTitlebar() &&
            tab.IsFocused())
        {
            _titleChangeHandlers(*this, newTabTitle);
        }
    }

    // Method Description:
    // - Get the icon of the currently focused terminal control, and set its
    //   tab's icon to that icon.
    // Arguments:
    // - tab: the Tab to update the title for.
    void TerminalPage::_UpdateTabIcon(Tab& tab)
    {
        const auto lastFocusedProfileOpt = tab.GetFocusedProfile();
        if (lastFocusedProfileOpt.has_value())
        {
            const auto lastFocusedProfile = lastFocusedProfileOpt.value();
            const auto* const matchingProfile = _settings->FindProfile(lastFocusedProfile);
            if (matchingProfile)
            {
                tab.UpdateIcon(matchingProfile->GetExpandedIconPath());
            }
            else
            {
                tab.UpdateIcon({});
            }
        }
    }

    // Method Description:
    // - Handle changes to the tab width set by the user
    void TerminalPage::_UpdateTabWidthMode()
    {
        _tabView.TabWidthMode(_settings->GlobalSettings().GetTabWidthMode());
    }

    // Method Description:
    // - Handle changes in tab layout.
    void TerminalPage::_UpdateTabView()
    {
        // Never show the tab row when we're fullscreen. Otherwise:
        // Show tabs when there's more than 1, or the user has chosen to always
        // show the tab bar.
        const bool isVisible = (!_isFullscreen) &&
                               (_settings->GlobalSettings().GetShowTabsInTitlebar() ||
                                (_tabs.Size() > 1) ||
                                _settings->GlobalSettings().GetAlwaysShowTabs());

        // collapse/show the tabs themselves
        _tabView.Visibility(isVisible ? Visibility::Visible : Visibility::Collapsed);

        // collapse/show the row that the tabs are in.
        // NaN is the special value XAML uses for "Auto" sizing.
        _tabRow.Height(isVisible ? NAN : 0);
    }

    // Method Description:
    // - Duplicates the current focused tab
    void TerminalPage::_DuplicateTabViewItem()
    {
        if (auto index{ _GetFocusedTabIndex() })
        {
            try
            {
                auto focusedTab = _GetStrongTabImpl(*index);
                // TODO: GH#5047 - In the future, we should get the Profile of
                // the focused pane, and use that to build a new instance of the
                // settings so we can duplicate this tab/pane.
                //
                // Currently, if the profile doesn't exist anymore in our
                // settings, we'll silently do nothing.
                //
                // In the future, it will be preferable to just duplicate the
                // current control's settings, but we can't do that currently,
                // because we won't be able to create a new instance of the
                // connection without keeping an instance of the original Profile
                // object around.

                const auto& profileGuid = focusedTab->GetFocusedProfile();
                if (profileGuid.has_value())
                {
                    const auto settings = _settings->BuildSettings(profileGuid.value());
                    _CreateNewTabFromSettings(profileGuid.value(), settings);
                }
            }
            CATCH_LOG();
        }
    }

    // Method Description:
    // - Look for the index of the input tabView in the tabs vector,
    //   and call _RemoveTabViewItemByIndex
    // Arguments:
    // - tabViewItem: the TabViewItem in the TabView that is being removed.
    void TerminalPage::_RemoveTabViewItem(const MUX::Controls::TabViewItem& tabViewItem)
    {
        uint32_t tabIndexFromControl = 0;
        if (_tabView.TabItems().IndexOf(tabViewItem, tabIndexFromControl))
        {
            // If IndexOf returns true, we've actually got an index
            _RemoveTabViewItemByIndex(tabIndexFromControl);
        }
    }

    // Method Description:
    // - Removes the tab (both TerminalControl and XAML)
    // Arguments:
    // - tabIndex: the index of the tab to be removed
    void TerminalPage::_RemoveTabViewItemByIndex(uint32_t tabIndex)
    {
        // Removing the tab from the collection should destroy its control and disconnect its connection,
        // but it doesn't always do so. The UI tree may still be holding the control and preventing its destruction.
        auto tab{ _GetStrongTabImpl(tabIndex) };
        tab->Shutdown();

        _tabs.RemoveAt(tabIndex);
        _tabView.TabItems().RemoveAt(tabIndex);

        // To close the window here, we need to close the hosting window.
        if (_tabs.Size() == 0)
        {
            _lastTabClosedHandlers(*this, nullptr);
        }
    }

    // Method Description:
    // - Connects event handlers to the TermControl for events that we want to
    //   handle. This includes:
    //    * the Copy and Paste events, for setting and retrieving clipboard data
    //      on the right thread
    //    * the TitleChanged event, for changing the text of the tab
    // Arguments:
    // - term: The newly created TermControl to connect the events for
    // - hostingTab: The Tab that's hosting this TermControl instance
    void TerminalPage::_RegisterTerminalEvents(TermControl term, Tab& hostingTab)
    {
        // Add an event handler when the terminal's selection wants to be copied.
        // When the text buffer data is retrieved, we'll copy the data into the Clipboard
        term.CopyToClipboard({ this, &TerminalPage::_CopyToClipboardHandler });

        // Add an event handler when the terminal wants to paste data from the Clipboard.
        term.PasteFromClipboard({ this, &TerminalPage::_PasteFromClipboardHandler });

        // Bind Tab events to the TermControl and the Tab's Pane
        hostingTab.Initialize(term);

        // Don't capture a strong ref to the tab. If the tab is removed as this
        // is called, we don't really care anymore about handling the event.
        term.TitleChanged([weakTab{ hostingTab.get_weak() }, weakThis{ get_weak() }](auto newTitle) {
            auto page{ weakThis.get() };
            auto tab{ weakTab.get() };

            if (page && tab)
            {
                // The title of the control changed, but not necessarily the title
                // of the tab. Get the title of the focused pane of the tab, and set
                // the tab's text to the focused panes' text.
                page->_UpdateTitle(*tab);
            }
        });

        // react on color changed events
        hostingTab.ColorSelected([weakTab{ hostingTab.get_weak() }, weakThis{ get_weak() }](auto&& color) {
            auto page{ weakThis.get() };
            auto tab{ weakTab.get() };

            if (page && tab && tab->IsFocused())
            {
                page->_SetNonClientAreaColors(color);
            }
        });

        hostingTab.ColorCleared([weakTab{ hostingTab.get_weak() }, weakThis{ get_weak() }]() {
            auto page{ weakThis.get() };
            auto tab{ weakTab.get() };

            if (page && tab && tab->IsFocused())
            {
                page->_ClearNonClientAreaColors();
            }
        });

        // TODO GH#3327: Once we support colorizing the NewTab button based on
        // the color of the tab, we'll want to make sure to call
        // _ClearNewTabButtonColor here, to reset it to the default (for the
        // newly created tab).
        // remove any colors left by other colored tabs
        // _ClearNewTabButtonColor();
    }

    // Method Description:
    // - Sets focus to the tab to the right or left the currently selected tab.
    void TerminalPage::_SelectNextTab(const bool bMoveRight)
    {
        if (auto index{ _GetFocusedTabIndex() })
        {
            uint32_t tabCount = _tabs.Size();
            // Wraparound math. By adding tabCount and then calculating modulo tabCount,
            // we clamp the values to the range [0, tabCount) while still supporting moving
            // leftward from 0 to tabCount - 1.
            const auto newTabIndex = ((tabCount + *index + (bMoveRight ? 1 : -1)) % tabCount);
            _SelectTab(newTabIndex);
        }
    }

    // Method Description:
    // - Sets focus to the desired tab. Returns false if the provided tabIndex
    //   is greater than the number of tabs we have.
    // - During startup, we'll immediately set the selected tab as focused.
    // - After startup, we'll dispatch an async method to set the the selected
    //   item of the TabView, which will then also trigger a
    //   TabView::SelectionChanged, handled in
    //   TerminalPage::_OnTabSelectionChanged
    // Return Value:
    // true iff we were able to select that tab index, false otherwise
    bool TerminalPage::_SelectTab(const uint32_t tabIndex)
    {
        if (tabIndex >= 0 && tabIndex < _tabs.Size())
        {
            if (_startupState == StartupState::InStartup)
            {
                auto tab{ _GetStrongTabImpl(tabIndex) };
                _tabView.SelectedItem(tab->GetTabViewItem());
                _UpdatedSelectedTab(tabIndex);
            }
            else
            {
                _SetFocusedTabIndex(tabIndex);
            }

            return true;
        }
        return false;
    }

    // Method Description:
    // - Attempt to move focus between panes, as to focus the child on
    //   the other side of the separator. See Pane::NavigateFocus for details.
    // - Moves the focus of the currently focused tab.
    // Arguments:
    // - direction: The direction to move the focus in.
    // Return Value:
    // - <none>
    void TerminalPage::_MoveFocus(const Direction& direction)
    {
        if (auto index{ _GetFocusedTabIndex() })
        {
            auto focusedTab{ _GetStrongTabImpl(*index) };
            focusedTab->NavigateFocus(direction);
        }
    }

    winrt::Microsoft::Terminal::TerminalControl::TermControl TerminalPage::_GetActiveControl()
    {
        if (auto index{ _GetFocusedTabIndex() })
        {
            auto focusedTab{ _GetStrongTabImpl(*index) };
            return focusedTab->GetActiveTerminalControl();
        }
        else
        {
            return nullptr;
        }
    }

    // Method Description:
    // - Returns the index in our list of tabs of the currently focused tab. If
    //      no tab is currently selected, returns -1.
    // Return Value:
    // - the index of the currently focused tab if there is one, else -1
    std::optional<uint32_t> TerminalPage::_GetFocusedTabIndex() const noexcept
    {
        // GH#1117: This is a workaround because _tabView.SelectedIndex()
        //          sometimes return incorrect result after removing some tabs
        uint32_t focusedIndex;
        if (_tabView.TabItems().IndexOf(_tabView.SelectedItem(), focusedIndex))
        {
            return focusedIndex;
        }
        return std::nullopt;
    }

    // Method Description:
    // - An async method for changing the focused tab on the UI thread. This
    //   method will _only_ set the selected item of the TabView, which will
    //   then also trigger a TabView::SelectionChanged event, which we'll handle
    //   in TerminalPage::_OnTabSelectionChanged, where we'll mark the new tab
    //   as focused.
    // Arguments:
    // - tabIndex: the index in the list of tabs to focus.
    // Return Value:
    // - <none>
    winrt::fire_and_forget TerminalPage::_SetFocusedTabIndex(const uint32_t tabIndex)
    {
        // GH#1117: This is a workaround because _tabView.SelectedIndex(tabIndex)
        //          sometimes set focus to an incorrect tab after removing some tabs
        auto weakThis{ get_weak() };

        co_await winrt::resume_foreground(_tabView.Dispatcher());

        if (auto page{ weakThis.get() })
        {
            auto tab{ _GetStrongTabImpl(tabIndex) };
            _tabView.SelectedItem(tab->GetTabViewItem());
        }
    }

    // Method Description:
    // - Close the currently focused tab. Focus will move to the left, if possible.
    void TerminalPage::_CloseFocusedTab()
    {
        if (auto index{ _GetFocusedTabIndex() })
        {
            _RemoveTabViewItemByIndex(*index);
        }
    }

    // Method Description:
    // - Close the currently focused pane. If the pane is the last pane in the
    //   tab, the tab will also be closed. This will happen when we handle the
    //   tab's Closed event.
    void TerminalPage::_CloseFocusedPane()
    {
        if (auto index{ _GetFocusedTabIndex() })
        {
            auto focusedTab{ _GetStrongTabImpl(*index) };
            focusedTab->ClosePane();
        }
    }

    // Method Description:
    // - Close the terminal app. If there is more
    //   than one tab opened, show a warning dialog.
    void TerminalPage::CloseWindow()
    {
        if (_tabs.Size() > 1 && _settings->GlobalSettings().GetConfirmCloseAllTabs())
        {
            _ShowCloseWarningDialog();
        }
        else
        {
            _CloseAllTabs();
        }
    }

    // Method Description:
    // - Remove all the tabs opened and the terminal will terminate
    //   on its own when the last tab is closed.
    void TerminalPage::_CloseAllTabs()
    {
        while (_tabs.Size() != 0)
        {
            _RemoveTabViewItemByIndex(0);
        }
    }

    // Method Description:
    // - Move the viewport of the terminal of the currently focused tab up or
    //      down a number of lines. Negative values of `delta` will move the
    //      view up, and positive values will move the viewport down.
    // Arguments:
    // - delta: a number of lines to move the viewport relative to the current viewport.
    void TerminalPage::_Scroll(int delta)
    {
        if (auto index{ _GetFocusedTabIndex() })
        {
            auto focusedTab{ _GetStrongTabImpl(*index) };
            focusedTab->Scroll(delta);
        }
    }

    // Method Description:
    // - Split the focused pane either horizontally or vertically, and place the
    //   given TermControl into the newly created pane.
    // - If splitType == SplitState::None, this method does nothing.
    // Arguments:
    // - splitType: one value from the TerminalApp::SplitState enum, indicating how the
    //   new pane should be split from its parent.
    // - splitMode: value from TerminalApp::SplitType enum, indicating the profile to be used in the newly split pane.
    // - newTerminalArgs: An object that may contain a blob of parameters to
    //   control which profile is created and with possible other
    //   configurations. See CascadiaSettings::BuildSettings for more details.
<<<<<<< HEAD
    void TerminalPage::_SplitPane(const SplitState splitType,
=======
    void TerminalPage::_SplitPane(const TerminalApp::SplitState splitType,
                                  const TerminalApp::SplitType splitMode,
>>>>>>> 1d72e771
                                  const winrt::TerminalApp::NewTerminalArgs& newTerminalArgs)
    {
        // Do nothing if we're requesting no split.
        if (splitType == SplitState::None)
        {
            return;
        }

        auto indexOpt = _GetFocusedTabIndex();

        // Do nothing if for some reason, there's no tab in focus. We don't want to crash.
        if (!indexOpt)
        {
            return;
        }

        try
        {
            auto focusedTab = _GetStrongTabImpl(*indexOpt);
            winrt::Microsoft::Terminal::Settings::TerminalSettings controlSettings;
            GUID realGuid;
            bool profileFound = false;

            if (splitMode == TerminalApp::SplitType::Duplicate)
            {
                std::optional<GUID> current_guid = focusedTab->GetFocusedProfile();
                if (current_guid)
                {
                    profileFound = true;
                    controlSettings = _settings->BuildSettings(current_guid.value());
                    realGuid = current_guid.value();
                }
                // TODO: GH#5047 - In the future, we should get the Profile of
                // the focused pane, and use that to build a new instance of the
                // settings so we can duplicate this tab/pane.
                //
                // Currently, if the profile doesn't exist anymore in our
                // settings, we'll silently do nothing.
                //
                // In the future, it will be preferable to just duplicate the
                // current control's settings, but we can't do that currently,
                // because we won't be able to create a new instance of the
                // connection without keeping an instance of the original Profile
                // object around.
            }
            if (!profileFound)
            {
                std::tie(realGuid, controlSettings) = _settings->BuildSettings(newTerminalArgs);
            }

            const auto controlConnection = _CreateConnectionFromSettings(realGuid, controlSettings);

            const auto canSplit = focusedTab->CanSplitPane(splitType);

            if (!canSplit && _startupState == StartupState::Initialized)
            {
                return;
            }

            auto realSplitType = splitType;
            if (realSplitType == SplitState::Automatic && _startupState < StartupState::Initialized)
            {
                float contentWidth = gsl::narrow_cast<float>(_tabContent.ActualWidth());
                float contentHeight = gsl::narrow_cast<float>(_tabContent.ActualHeight());
                realSplitType = focusedTab->PreCalculateAutoSplit({ contentWidth, contentHeight });
            }

            TermControl newControl{ controlSettings, controlConnection };

            // Hookup our event handlers to the new terminal
            _RegisterTerminalEvents(newControl, *focusedTab);

            focusedTab->SplitPane(realSplitType, realGuid, newControl);
        }
        CATCH_LOG();
    }

    // Method Description:
    // - Attempt to move a separator between panes, as to resize each child on
    //   either size of the separator. See Pane::ResizePane for details.
    // - Moves a separator on the currently focused tab.
    // Arguments:
    // - direction: The direction to move the separator in.
    // Return Value:
    // - <none>
    void TerminalPage::_ResizePane(const Direction& direction)
    {
        if (auto index{ _GetFocusedTabIndex() })
        {
            auto focusedTab{ _GetStrongTabImpl(*index) };
            focusedTab->ResizePane(direction);
        }
    }

    // Method Description:
    // - Move the viewport of the terminal of the currently focused tab up or
    //      down a page. The page length will be dependent on the terminal view height.
    //      Negative values of `delta` will move the view up by one page, and positive values
    //      will move the viewport down by one page.
    // Arguments:
    // - delta: The direction to move the view relative to the current viewport(it
    //      is clamped between -1 and 1)
    void TerminalPage::_ScrollPage(int delta)
    {
        auto indexOpt = _GetFocusedTabIndex();
        // Do nothing if for some reason, there's no tab in focus. We don't want to crash.
        if (!indexOpt)
        {
            return;
        }

        delta = std::clamp(delta, -1, 1);
        const auto control = _GetActiveControl();
        const auto termHeight = control.GetViewHeight();
        auto focusedTab{ _GetStrongTabImpl(*indexOpt) };
        focusedTab->Scroll(termHeight * delta);
    }

    // Method Description:
    // - Gets the title of the currently focused terminal control. If there
    //   isn't a control selected for any reason, returns "Windows Terminal"
    // Arguments:
    // - <none>
    // Return Value:
    // - the title of the focused control if there is one, else "Windows Terminal"
    hstring TerminalPage::Title()
    {
        if (_settings->GlobalSettings().GetShowTitleInTitlebar())
        {
            auto selectedIndex = _tabView.SelectedIndex();
            if (selectedIndex >= 0)
            {
                try
                {
                    if (auto focusedControl{ _GetActiveControl() })
                    {
                        return focusedControl.Title();
                    }
                }
                CATCH_LOG();
            }
        }
        return { L"Windows Terminal" };
    }

    // Method Description:
    // - Handles the special case of providing a text override for the UI shortcut due to VK_OEM issue.
    //      Looks at the flags from the KeyChord modifiers and provides a concatenated string value of all
    //      in the same order that XAML would put them as well.
    // Return Value:
    // - a string representation of the key modifiers for the shortcut
    //NOTE: This needs to be localized with https://github.com/microsoft/terminal/issues/794 if XAML framework issue not resolved before then
    static std::wstring _FormatOverrideShortcutText(KeyModifiers modifiers)
    {
        std::wstring buffer{ L"" };

        if (WI_IsFlagSet(modifiers, KeyModifiers::Ctrl))
        {
            buffer += L"Ctrl+";
        }

        if (WI_IsFlagSet(modifiers, KeyModifiers::Shift))
        {
            buffer += L"Shift+";
        }

        if (WI_IsFlagSet(modifiers, KeyModifiers::Alt))
        {
            buffer += L"Alt+";
        }

        return buffer;
    }

    // Method Description:
    // - Takes a MenuFlyoutItem and a corresponding KeyChord value and creates the accelerator for UI display.
    //   Takes into account a special case for an error condition for a comma
    // Arguments:
    // - MenuFlyoutItem that will be displayed, and a KeyChord to map an accelerator
    void TerminalPage::_SetAcceleratorForMenuItem(WUX::Controls::MenuFlyoutItem& menuItem,
                                                  const KeyChord& keyChord)
    {
#ifdef DEP_MICROSOFT_UI_XAML_708_FIXED
        // work around https://github.com/microsoft/microsoft-ui-xaml/issues/708 in case of VK_OEM_COMMA
        if (keyChord.Vkey() != VK_OEM_COMMA)
        {
            // use the XAML shortcut to give us the automatic capabilities
            auto menuShortcut = Windows::UI::Xaml::Input::KeyboardAccelerator{};

            // TODO: Modify this when https://github.com/microsoft/terminal/issues/877 is resolved
            menuShortcut.Key(static_cast<Windows::System::VirtualKey>(keyChord.Vkey()));

            // inspect the modifiers from the KeyChord and set the flags int he XAML value
            auto modifiers = AppKeyBindings::ConvertVKModifiers(keyChord.Modifiers());

            // add the modifiers to the shortcut
            menuShortcut.Modifiers(modifiers);

            // add to the menu
            menuItem.KeyboardAccelerators().Append(menuShortcut);
        }
        else // we've got a comma, so need to just use the alternate method
#endif
        {
            // extract the modifier and key to a nice format
            auto overrideString = _FormatOverrideShortcutText(keyChord.Modifiers());
            auto mappedCh = MapVirtualKeyW(keyChord.Vkey(), MAPVK_VK_TO_CHAR);
            if (mappedCh != 0)
            {
                menuItem.KeyboardAcceleratorTextOverride(overrideString + gsl::narrow_cast<wchar_t>(mappedCh));
            }
        }
    }

    // Method Description:
    // - Calculates the appropriate size to snap to in the given direction, for
    //   the given dimension. If the global setting `snapToGridOnResize` is set
    //   to `false`, this will just immediately return the provided dimension,
    //   effectively disabling snapping.
    // - See Pane::CalcSnappedDimension
    float TerminalPage::CalcSnappedDimension(const bool widthOrHeight, const float dimension) const
    {
        if (_settings->GlobalSettings().SnapToGridOnResize())
        {
            if (auto index{ _GetFocusedTabIndex() })
            {
                auto focusedTab{ _GetStrongTabImpl(*index) };
                return focusedTab->CalcSnappedDimension(widthOrHeight, dimension);
            }
        }
        return dimension;
    }

    // Method Description:
    // - Place `copiedData` into the clipboard as text. Triggered when a
    //   terminal control raises it's CopyToClipboard event.
    // Arguments:
    // - copiedData: the new string content to place on the clipboard.
    winrt::fire_and_forget TerminalPage::_CopyToClipboardHandler(const IInspectable /*sender*/,
                                                                 const winrt::Microsoft::Terminal::TerminalControl::CopyToClipboardEventArgs copiedData)
    {
        co_await winrt::resume_foreground(Dispatcher(), CoreDispatcherPriority::High);

        DataPackage dataPack = DataPackage();
        dataPack.RequestedOperation(DataPackageOperation::Copy);

        // copy text to dataPack
        dataPack.SetText(copiedData.Text());

        if (_settings->GlobalSettings().GetCopyFormatting())
        {
            // copy html to dataPack
            const auto htmlData = copiedData.Html();
            if (!htmlData.empty())
            {
                dataPack.SetHtmlFormat(htmlData);
            }

            // copy rtf data to dataPack
            const auto rtfData = copiedData.Rtf();
            if (!rtfData.empty())
            {
                dataPack.SetRtf(rtfData);
            }
        }

        try
        {
            Clipboard::SetContent(dataPack);
            Clipboard::Flush();
        }
        CATCH_LOG();
    }

    // Method Description:
    // - Fires an async event to get data from the clipboard, and paste it to
    //   the terminal. Triggered when the Terminal Control requests clipboard
    //   data with it's PasteFromClipboard event.
    // Arguments:
    // - eventArgs: the PasteFromClipboard event sent from the TermControl
    winrt::fire_and_forget TerminalPage::_PasteFromClipboardHandler(const IInspectable /*sender*/,
                                                                    const PasteFromClipboardEventArgs eventArgs)
    {
        co_await winrt::resume_foreground(Dispatcher(), CoreDispatcherPriority::High);

        TerminalPage::PasteFromClipboard(eventArgs);
    }

    // Function Description:
    // - Copies and processes the text data from the Windows Clipboard.
    //   Does some of this in a background thread, as to not hang/crash the UI thread.
    // Arguments:
    // - eventArgs: the PasteFromClipboard event sent from the TermControl
    fire_and_forget TerminalPage::PasteFromClipboard(PasteFromClipboardEventArgs eventArgs)
    {
        const DataPackageView data = Clipboard::GetContent();

        // This will switch the execution of the function to a background (not
        // UI) thread. This is IMPORTANT, because the getting the clipboard data
        // will crash on the UI thread, because the main thread is a STA.
        co_await winrt::resume_background();

        hstring text = L"";
        if (data.Contains(StandardDataFormats::Text()))
        {
            text = co_await data.GetTextAsync();
        }
        eventArgs.HandleClipboardData(text);
    }

    // Method Description:
    // - Copy text from the focused terminal to the Windows Clipboard
    // Arguments:
    // - singleLine: if enabled, copy contents as a single line of text
    // Return Value:
    // - true iff we we able to copy text (if a selection was active)
    bool TerminalPage::_CopyText(const bool singleLine)
    {
        const auto control = _GetActiveControl();
        return control.CopySelectionToClipboard(singleLine);
    }

    // Method Description:
    // - Paste text from the Windows Clipboard to the focused terminal
    void TerminalPage::_PasteText()
    {
        const auto control = _GetActiveControl();
        control.PasteTextFromClipboard();
    }

    // Function Description:
    // - Called when the settings button is clicked. ShellExecutes the settings
    //   file, as to open it in the default editor for .json files. Does this in
    //   a background thread, as to not hang/crash the UI thread.
    fire_and_forget TerminalPage::_LaunchSettings(const bool openDefaults)
    {
        // This will switch the execution of the function to a background (not
        // UI) thread. This is IMPORTANT, because the Windows.Storage API's
        // (used for retrieving the path to the file) will crash on the UI
        // thread, because the main thread is a STA.
        co_await winrt::resume_background();

        const auto settingsPath = openDefaults ? CascadiaSettings::GetDefaultSettingsPath() :
                                                 CascadiaSettings::GetSettingsPath();

        HINSTANCE res = ShellExecute(nullptr, nullptr, settingsPath.c_str(), nullptr, nullptr, SW_SHOW);
        if (static_cast<int>(reinterpret_cast<uintptr_t>(res)) <= 32)
        {
            ShellExecute(nullptr, nullptr, L"notepad", settingsPath.c_str(), nullptr, SW_SHOW);
        }
    }

    // Method Description:
    // - Responds to changes in the TabView's item list by changing the tabview's
    //      visibility.  This method is also invoked when tabs are dragged / dropped as part of tab reordering
    //      and this method hands that case as well in concert with TabDragStarting and TabDragCompleted handlers
    //      that are set up in TerminalPage::Create()
    // Arguments:
    // - sender: the control that originated this event
    // - eventArgs: the event's constituent arguments
    void TerminalPage::_OnTabItemsChanged(const IInspectable& /*sender*/, const Windows::Foundation::Collections::IVectorChangedEventArgs& eventArgs)
    {
        if (_rearranging)
        {
            if (eventArgs.CollectionChange() == Windows::Foundation::Collections::CollectionChange::ItemRemoved)
            {
                _rearrangeFrom = eventArgs.Index();
            }

            if (eventArgs.CollectionChange() == Windows::Foundation::Collections::CollectionChange::ItemInserted)
            {
                _rearrangeTo = eventArgs.Index();
            }
        }

        _UpdateTabView();
    }

    // Method Description:
    // - Additional responses to clicking on a TabView's item. Currently, just remove tab with middle click
    // Arguments:
    // - sender: the control that originated this event (TabViewItem)
    // - eventArgs: the event's constituent arguments
    void TerminalPage::_OnTabClick(const IInspectable& sender, const Windows::UI::Xaml::Input::PointerRoutedEventArgs& eventArgs)
    {
        if (eventArgs.GetCurrentPoint(*this).Properties().IsMiddleButtonPressed())
        {
            _RemoveTabViewItem(sender.as<MUX::Controls::TabViewItem>());
            eventArgs.Handled(true);
        }
        else if (eventArgs.GetCurrentPoint(*this).Properties().IsRightButtonPressed())
        {
            eventArgs.Handled(true);
        }
    }

    void TerminalPage::_UpdatedSelectedTab(const int32_t index)
    {
        // Unfocus all the tabs.
        for (auto tab : _tabs)
        {
            auto tabImpl{ _GetStrongTabImpl(tab) };
            tabImpl->SetFocused(false);
        }

        if (index >= 0)
        {
            try
            {
                auto tab{ _GetStrongTabImpl(index) };

                _tabContent.Children().Clear();
                _tabContent.Children().Append(tab->GetRootElement());

                tab->SetFocused(true);

                // Raise an event that our title changed
                _titleChangeHandlers(*this, Title());

                // Raise an event that our titlebar color changed
                std::optional<Windows::UI::Color> color = tab->GetTabColor();
                if (color.has_value())
                {
                    _SetNonClientAreaColors(color.value());
                }
                else
                {
                    _ClearNonClientAreaColors();
                }
            }
            CATCH_LOG();
        }
    }

    // Method Description:
    // - Responds to the TabView control's Selection Changed event (to move a
    //      new terminal control into focus) when not in in the middle of a tab rearrangement.
    // Arguments:
    // - sender: the control that originated this event
    // - eventArgs: the event's constituent arguments
    void TerminalPage::_OnTabSelectionChanged(const IInspectable& sender, const WUX::Controls::SelectionChangedEventArgs& /*eventArgs*/)
    {
        if (!_rearranging)
        {
            auto tabView = sender.as<MUX::Controls::TabView>();
            auto selectedIndex = tabView.SelectedIndex();
            _UpdatedSelectedTab(selectedIndex);
        }
    }

    // Method Description:
    // - Called when our tab content size changes. This updates each tab with
    //   the new size, so they have a chance to update each of their panes with
    //   the new size.
    // Arguments:
    // - e: the SizeChangedEventArgs with the new size of the tab content area.
    // Return Value:
    // - <none>
    void TerminalPage::_OnContentSizeChanged(const IInspectable& /*sender*/, Windows::UI::Xaml::SizeChangedEventArgs const& e)
    {
        const auto newSize = e.NewSize();
        for (auto tab : _tabs)
        {
            auto tabImpl{ _GetStrongTabImpl(tab) };
            tabImpl->ResizeContent(newSize);
        }
    }

    // Method Description:
    // - Responds to the TabView control's Tab Closing event by removing
    //      the indicated tab from the set and focusing another one.
    //      The event is cancelled so App maintains control over the
    //      items in the tabview.
    // Arguments:
    // - sender: the control that originated this event
    // - eventArgs: the event's constituent arguments
    void TerminalPage::_OnTabCloseRequested(const IInspectable& /*sender*/, const MUX::Controls::TabViewTabCloseRequestedEventArgs& eventArgs)
    {
        const auto tabViewItem = eventArgs.Tab();
        _RemoveTabViewItem(tabViewItem);
    }

    // Method Description:
    // - Called when the primary button of the content dialog is clicked.
    //   This calls _CloseAllTabs(), which closes all the tabs currently
    //   opened and then the Terminal app. This method will be called if
    //   the user confirms to close all the tabs.
    // Arguments:
    // - sender: unused
    // - ContentDialogButtonClickEventArgs: unused
    void TerminalPage::_CloseWarningPrimaryButtonOnClick(WUX::Controls::ContentDialog /* sender */,
                                                         WUX::Controls::ContentDialogButtonClickEventArgs /* eventArgs*/)
    {
        _CloseAllTabs();
    }

    // Method Description:
    // - Hook up keybindings, and refresh the UI of the terminal.
    //   This includes update the settings of all the tabs according
    //   to their profiles, update the title and icon of each tab, and
    //   finally create the tab flyout
    winrt::fire_and_forget TerminalPage::_RefreshUIForSettingsReload()
    {
        // Re-wire the keybindings to their handlers, as we'll have created a
        // new AppKeyBindings object.
        _HookupKeyBindings(_settings->GetKeybindings());

        // Refresh UI elements
        auto profiles = _settings->GetProfiles();
        for (auto& profile : profiles)
        {
            const GUID profileGuid = profile.GetGuid();

            try
            {
                // BuildSettings can throw an exception if the profileGuid does
                // not belong to an actual profile in the list of profiles.
                const auto settings = _settings->BuildSettings(profileGuid);

                for (auto tab : _tabs)
                {
                    // Attempt to reload the settings of any panes with this profile
                    auto tabImpl{ _GetStrongTabImpl(tab) };
                    tabImpl->UpdateSettings(settings, profileGuid);
                }
            }
            CATCH_LOG();
        }

        // GH#2455: If there are any panes with controls that had been
        // initialized with a Profile that no longer exists in our list of
        // profiles, we'll leave it unmodified. The profile doesn't exist
        // anymore, so we can't possibly update its settings.

        // Update the icon of the tab for the currently focused profile in that tab.
        for (auto tab : _tabs)
        {
            auto tabImpl{ _GetStrongTabImpl(tab) };
            _UpdateTabIcon(*tabImpl);
            _UpdateTitle(*tabImpl);
        }

        auto weakThis{ get_weak() };

        co_await winrt::resume_foreground(Dispatcher());

        // repopulate the new tab button's flyout with entries for each
        // profile, which might have changed
        if (auto page{ weakThis.get() })
        {
            _UpdateTabWidthMode();
            _CreateNewTabFlyout();
        }
    }

    // Method Description:
    // - Sets the initial commandline to process on startup, and attempts to
    //   parse it. Commands will be parsed into a list of ShortcutActions that
    //   will be processed on TerminalPage::Create().
    // - This function will have no effective result after Create() is called.
    // - This function returns 0, unless a there was a non-zero result from
    //   trying to parse one of the commands provided. In that case, no commands
    //   after the failing command will be parsed, and the non-zero code
    //   returned.
    // Arguments:
    // - args: an array of strings to process as a commandline. These args can contain spaces
    // Return Value:
    // - the result of the first command who's parsing returned a non-zero code,
    //   or 0. (see TerminalPage::_ParseArgs)
    int32_t TerminalPage::SetStartupCommandline(winrt::array_view<const hstring> args)
    {
        return _ParseArgs(args);
    }

    // Method Description:
    // - Attempts to parse an array of commandline args into a list of
    //   commands to execute, and then parses these commands. As commands are
    //   successfully parsed, they will generate ShortcutActions for us to be
    //   able to execute. If we fail to parse any commands, we'll return the
    //   error code from the failure to parse that command, and stop processing
    //   additional commands.
    // Arguments:
    // - args: an array of strings to process as a commandline. These args can contain spaces
    // Return Value:
    // - 0 if the commandline was successfully parsed
    int TerminalPage::_ParseArgs(winrt::array_view<const hstring>& args)
    {
        auto commands = ::TerminalApp::AppCommandlineArgs::BuildCommands(args);

        for (auto& cmdBlob : commands)
        {
            // On one hand, it seems like we should be able to have one
            // AppCommandlineArgs for parsing all of them, and collect the
            // results one at a time.
            //
            // On the other hand, re-using a CLI::App seems to leave state from
            // previous parsings around, so we could get mysterious behavior
            // where one command affects the values of the next.
            //
            // From https://cliutils.github.io/CLI11/book/chapters/options.html:
            // > If that option is not given, CLI11 will not touch the initial
            // > value. This allows you to set up defaults by simply setting
            // > your value beforehand.
            //
            // So we pretty much need the to either manually reset the state
            // each command, or build new ones.
            const auto result = _appArgs.ParseCommand(cmdBlob);

            // If this succeeded, result will be 0. Otherwise, the caller should
            // exit(result), to exit the program.
            if (result != 0)
            {
                return result;
            }
        }

        // If all the args were successfully parsed, we'll have some commands
        // built in _appArgs, which we'll use when the application starts up.
        return 0;
    }

    // Method Description:
    // - This is the method that App will call when the titlebar
    //   has been clicked. It dismisses any open flyouts.
    // Arguments:
    // - <none>
    // Return Value:
    // - <none>
    void TerminalPage::TitlebarClicked()
    {
        if (_newTabButton && _newTabButton.Flyout())
        {
            _newTabButton.Flyout().Hide();
        }
    }

    // Method Description:
    // - Called when the user tries to do a search using keybindings.
    //   This will tell the current focused terminal control to create
    //   a search box and enable find process.
    // Arguments:
    // - <none>
    // Return Value:
    // - <none>
    void TerminalPage::_Find()
    {
        const auto termControl = _GetActiveControl();
        termControl.CreateSearchBoxControl();
    }

    // Method Description:
    // - Toggles fullscreen mode. Hides the tab row, and raises our
    //   ToggleFullscreen event.
    // Arguments:
    // - <none>
    // Return Value:
    // - <none>
    void TerminalPage::_ToggleFullscreen()
    {
        _toggleFullscreenHandlers(*this, nullptr);

        _isFullscreen = !_isFullscreen;

        _UpdateTabView();
    }

    // Method Description:
    // - If there were any errors parsing the commandline that was used to
    //   initialize the terminal, this will return a string containing that
    //   message. If there were no errors, this message will be blank.
    // - If the user requested help on any command (using --help), this will
    //   contain the help message.
    // - If the user requested the version number (using --version), this will
    //   contain the version string.
    // Arguments:
    // - <none>
    // Return Value:
    // - the help text or error message for the provided commandline, if one
    //   exists, otherwise the empty string.
    winrt::hstring TerminalPage::ParseCommandlineMessage()
    {
        return winrt::to_hstring(_appArgs.GetExitMessage());
    }

    // Method Description:
    // - Returns true if we should exit the application before even starting the
    //   window. We might want to do this if we're displaying an error message or
    //   the version string, or if we want to open the settings file.
    // Arguments:
    // - <none>
    // Return Value:
    // - true iff we should exit the application before even starting the window
    bool TerminalPage::ShouldExitEarly()
    {
        return _appArgs.ShouldExitEarly();
    }

    // Method Description:
    // - Returns a com_ptr to the implementation type of the tab at the given index
    // Arguments:
    // - index: an unsigned integer index to a tab in _tabs
    // Return Value:
    // - a com_ptr to the implementation type of the Tab
    winrt::com_ptr<Tab> TerminalPage::_GetStrongTabImpl(const uint32_t index) const
    {
        winrt::com_ptr<Tab> tabImpl;
        tabImpl.copy_from(winrt::get_self<Tab>(_tabs.GetAt(index)));
        return tabImpl;
    }

    // Method Description:
    // - Returns a com_ptr to the implementation type of the given projected Tab
    // Arguments:
    // - tab: the projected type of a Tab
    // Return Value:
    // - a com_ptr to the implementation type of the Tab
    winrt::com_ptr<Tab> TerminalPage::_GetStrongTabImpl(const ::winrt::TerminalApp::Tab& tab) const
    {
        winrt::com_ptr<Tab> tabImpl;
        tabImpl.copy_from(winrt::get_self<Tab>(tab));
        return tabImpl;
    }

    // Method Description:
    // - Sets the tab split button color when a new tab color is selected
    // Arguments:
    // - color: The color of the newly selected tab, used to properly calculate
    //          the foreground color of the split button (to match the font
    //          color of the tab)
    // - accentColor: the actual color we are going to use to paint the tab row and
    //                split button, so that there is some contrast between the tab
    //                and the non-client are behind it
    // Return Value:
    // - <none>
    void TerminalPage::_SetNewTabButtonColor(const Windows::UI::Color& color, const Windows::UI::Color& accentColor)
    {
        // TODO GH#3327: Look at what to do with the tab button when we have XAML theming
        bool IsBrightColor = ColorHelper::IsBrightColor(color);
        bool isLightAccentColor = ColorHelper::IsBrightColor(accentColor);
        winrt::Windows::UI::Color pressedColor{};
        winrt::Windows::UI::Color hoverColor{};
        winrt::Windows::UI::Color foregroundColor{};
        const float hoverColorAdjustment = 5.f;
        const float pressedColorAdjustment = 7.f;

        if (IsBrightColor)
        {
            foregroundColor = winrt::Windows::UI::Colors::Black();
        }
        else
        {
            foregroundColor = winrt::Windows::UI::Colors::White();
        }

        if (isLightAccentColor)
        {
            hoverColor = ColorHelper::Darken(accentColor, hoverColorAdjustment);
            pressedColor = ColorHelper::Darken(accentColor, pressedColorAdjustment);
        }
        else
        {
            hoverColor = ColorHelper::Lighten(accentColor, hoverColorAdjustment);
            pressedColor = ColorHelper::Lighten(accentColor, pressedColorAdjustment);
        }

        Media::SolidColorBrush backgroundBrush{ accentColor };
        Media::SolidColorBrush backgroundHoverBrush{ hoverColor };
        Media::SolidColorBrush backgroundPressedBrush{ pressedColor };
        Media::SolidColorBrush foregroundBrush{ foregroundColor };

        _newTabButton.Resources().Insert(winrt::box_value(L"SplitButtonBackground"), backgroundBrush);
        _newTabButton.Resources().Insert(winrt::box_value(L"SplitButtonBackgroundPointerOver"), backgroundHoverBrush);
        _newTabButton.Resources().Insert(winrt::box_value(L"SplitButtonBackgroundPressed"), backgroundPressedBrush);

        _newTabButton.Resources().Insert(winrt::box_value(L"SplitButtonForeground"), foregroundBrush);
        _newTabButton.Resources().Insert(winrt::box_value(L"SplitButtonForegroundPointerOver"), foregroundBrush);
        _newTabButton.Resources().Insert(winrt::box_value(L"SplitButtonForegroundPressed"), foregroundBrush);

        _newTabButton.Background(backgroundBrush);
        _newTabButton.Foreground(foregroundBrush);
    }

    // Method Description:
    // - Clears the tab split button color to a system color
    //   (or white if none is found) when the tab's color is cleared
    // - Clears the tab row color to a system color
    //   (or white if none is found) when the tab's color is cleared
    // Arguments:
    // - <none>
    // Return Value:
    // - <none>
    void TerminalPage::_ClearNewTabButtonColor()
    {
        // TODO GH#3327: Look at what to do with the tab button when we have XAML theming
        winrt::hstring keys[] = {
            L"SplitButtonBackground",
            L"SplitButtonBackgroundPointerOver",
            L"SplitButtonBackgroundPressed",
            L"SplitButtonForeground",
            L"SplitButtonForegroundPointerOver",
            L"SplitButtonForegroundPressed"
        };

        // simply clear any of the colors in the split button's dict
        for (auto keyString : keys)
        {
            auto key = winrt::box_value(keyString);
            if (_newTabButton.Resources().HasKey(key))
            {
                _newTabButton.Resources().Remove(key);
            }
        }

        const auto res = Application::Current().Resources();

        const auto defaultBackgroundKey = winrt::box_value(L"TabViewItemHeaderBackground");
        const auto defaultForegroundKey = winrt::box_value(L"SystemControlForegroundBaseHighBrush");
        winrt::Windows::UI::Xaml::Media::SolidColorBrush backgroundBrush;
        winrt::Windows::UI::Xaml::Media::SolidColorBrush foregroundBrush;

        // TODO: Related to GH#3917 - I think if the system is set to "Dark"
        // theme, but the app is set to light theme, then this lookup still
        // returns to us the dark theme brushes. There's gotta be a way to get
        // the right brushes...
        // See also GH#5741
        if (res.HasKey(defaultBackgroundKey))
        {
            winrt::Windows::Foundation::IInspectable obj = res.Lookup(defaultBackgroundKey);
            backgroundBrush = obj.try_as<winrt::Windows::UI::Xaml::Media::SolidColorBrush>();
        }
        else
        {
            backgroundBrush = winrt::Windows::UI::Xaml::Media::SolidColorBrush{ winrt::Windows::UI::Colors::Black() };
        }

        if (res.HasKey(defaultForegroundKey))
        {
            winrt::Windows::Foundation::IInspectable obj = res.Lookup(defaultForegroundKey);
            foregroundBrush = obj.try_as<winrt::Windows::UI::Xaml::Media::SolidColorBrush>();
        }
        else
        {
            foregroundBrush = winrt::Windows::UI::Xaml::Media::SolidColorBrush{ winrt::Windows::UI::Colors::White() };
        }

        _newTabButton.Background(backgroundBrush);
        _newTabButton.Foreground(foregroundBrush);
    }

    // Method Description:
    // - Sets the tab split button color when a new tab color is selected
    // - This method could also set the color of the title bar and tab row
    // in the future
    // Arguments:
    // - selectedTabColor: The color of the newly selected tab
    // Return Value:
    // - <none>
    void TerminalPage::_SetNonClientAreaColors(const Windows::UI::Color& /*selectedTabColor*/)
    {
        // TODO GH#3327: Look at what to do with the NC area when we have XAML theming
    }

    // Method Description:
    // - Clears the tab split button color when the tab's color is cleared
    // - This method could also clear the color of the title bar and tab row
    // in the future
    // Arguments:
    // - <none>
    // Return Value:
    // - <none>
    void TerminalPage::_ClearNonClientAreaColors()
    {
        // TODO GH#3327: Look at what to do with the NC area when we have XAML theming
    }

    // -------------------------------- WinRT Events ---------------------------------
    // Winrt events need a method for adding a callback to the event and removing the callback.
    // These macros will define them both for you.
    DEFINE_EVENT_WITH_TYPED_EVENT_HANDLER(TerminalPage, TitleChanged, _titleChangeHandlers, winrt::Windows::Foundation::IInspectable, winrt::hstring);
    DEFINE_EVENT_WITH_TYPED_EVENT_HANDLER(TerminalPage, LastTabClosed, _lastTabClosedHandlers, winrt::Windows::Foundation::IInspectable, winrt::TerminalApp::LastTabClosedEventArgs);
    DEFINE_EVENT_WITH_TYPED_EVENT_HANDLER(TerminalPage, SetTitleBarContent, _setTitleBarContentHandlers, winrt::Windows::Foundation::IInspectable, UIElement);
    DEFINE_EVENT_WITH_TYPED_EVENT_HANDLER(TerminalPage, ShowDialog, _showDialogHandlers, winrt::Windows::Foundation::IInspectable, WUX::Controls::ContentDialog);
    DEFINE_EVENT_WITH_TYPED_EVENT_HANDLER(TerminalPage, ToggleFullscreen, _toggleFullscreenHandlers, winrt::Windows::Foundation::IInspectable, winrt::TerminalApp::ToggleFullscreenEventArgs);
}<|MERGE_RESOLUTION|>--- conflicted
+++ resolved
@@ -713,7 +713,7 @@
         _actionDispatch->SwitchToTab({ this, &TerminalPage::_HandleSwitchToTab });
         _actionDispatch->ResizePane({ this, &TerminalPage::_HandleResizePane });
         _actionDispatch->MoveFocus({ this, &TerminalPage::_HandleMoveFocus });
-        _actionDispatch->MoveSelectionAnchor({ this, &TerminalPage::_HandleMoveSelectionAnchor });
+        _actionDispatch->MoveSelectionPoint({ this, &TerminalPage::_HandleMoveSelectionPoint });
         _actionDispatch->CopyText({ this, &TerminalPage::_HandleCopyText });
         _actionDispatch->AdjustFontSize({ this, &TerminalPage::_HandleAdjustFontSize });
         _actionDispatch->Find({ this, &TerminalPage::_HandleFind });
@@ -1114,12 +1114,8 @@
     // - newTerminalArgs: An object that may contain a blob of parameters to
     //   control which profile is created and with possible other
     //   configurations. See CascadiaSettings::BuildSettings for more details.
-<<<<<<< HEAD
     void TerminalPage::_SplitPane(const SplitState splitType,
-=======
-    void TerminalPage::_SplitPane(const TerminalApp::SplitState splitType,
-                                  const TerminalApp::SplitType splitMode,
->>>>>>> 1d72e771
+                                  const SplitType splitMode,
                                   const winrt::TerminalApp::NewTerminalArgs& newTerminalArgs)
     {
         // Do nothing if we're requesting no split.
@@ -1143,7 +1139,7 @@
             GUID realGuid;
             bool profileFound = false;
 
-            if (splitMode == TerminalApp::SplitType::Duplicate)
+            if (splitMode == SplitType::Duplicate)
             {
                 std::optional<GUID> current_guid = focusedTab->GetFocusedProfile();
                 if (current_guid)
