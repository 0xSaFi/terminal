--- conflicted
+++ resolved
@@ -1,898 +1,850 @@
-/*
-* Copyright (c) Microsoft Corporation.
-* Licensed under the MIT license.
-*
-* This File was generated using the VisualTAEF C++ Project Wizard.
-* Class Name: SelectionTest
-*/
-#include "precomp.h"
-#include <WexTestClass.h>
-
-#include "../cascadia/TerminalCore/Terminal.hpp"
-#include "../cascadia/UnitTests_TerminalCore/MockTermSettings.h"
-#include "../renderer/inc/DummyRenderTarget.hpp"
-#include "consoletaeftemplates.hpp"
-
-using namespace WEX::Logging;
-using namespace WEX::TestExecution;
-
-using namespace Microsoft::Terminal::Core;
-using namespace winrt::Microsoft::Terminal::Settings;
-
-namespace TerminalCoreUnitTests
-{
-    class SelectionTest
-    {
-        TEST_CLASS(SelectionTest);
-
-        // Method Description:
-        // - Validate a selection that spans only one row
-        // Arguments:
-        // - term: the terminal that is contains the selection
-        // - expected: the expected value of the selection rect
-        // Return Value:
-        // - N/A
-        void ValidateSingleRowSelection(Terminal& term, SMALL_RECT expected)
-        {
-            // Simulate renderer calling TriggerSelection and acquiring selection area
-            auto selectionRects = term.GetSelectionRects();
-
-            // Validate selection area
-            VERIFY_ARE_EQUAL(selectionRects.size(), static_cast<size_t>(1));
-            auto selection = term.GetViewport().ConvertToOrigin(selectionRects[0]).ToInclusive();
-
-            VERIFY_ARE_EQUAL(selection, expected);
-        }
-
-        void ValidateMultiRowSelection(Terminal& term, std::vector<SMALL_RECT> expected)
-        {
-            // Simulate renderer calling TriggerSelection and acquiring selection area
-            auto selectionRects = term.GetSelectionRects();
-
-            VERIFY_ARE_EQUAL(selectionRects.size(), expected.size());
-            const auto viewport = term.GetViewport();
-
-            // Validate selection area
-            for (size_t i = 0; i < selectionRects.size(); ++i)
-            {
-                auto selection = viewport.ConvertToOrigin(selectionRects.at(i)).ToInclusive();
-                VERIFY_ARE_EQUAL(selection, expected.at(i));
-            }
-        }
-
-        TEST_METHOD(SelectUnit)
-        {
-            Terminal term;
-            DummyRenderTarget emptyRT;
-            term.Create({ 100, 100 }, 0, emptyRT);
-
-            // Simulate click at (x,y) = (5,10)
-            auto clickPos = COORD{ 5, 10 };
-            term.SetSelectionAnchor(clickPos);
-
-            ValidateSingleRowSelection(term, { 5, 10, 5, 10 });
-        }
-
-        TEST_METHOD(SelectArea)
-        {
-            Terminal term;
-            DummyRenderTarget emptyRT;
-            term.Create({ 100, 100 }, 0, emptyRT);
-
-            // Used for two things:
-            //    - click y-pos
-            //    - keep track of row we're verifying
-            SHORT rowValue = 10;
-
-            // Simulate click at (x,y) = (5,10)
-            term.SetSelectionAnchor({ 5, rowValue });
-
-            // Simulate move to (x,y) = (15,20)
-            term.SetSelectionEnd({ 15, 20 });
-
-            // Simulate renderer calling TriggerSelection and acquiring selection area
-            auto selectionRects = term.GetSelectionRects();
-
-            // Validate selection area
-            VERIFY_ARE_EQUAL(selectionRects.size(), static_cast<size_t>(11));
-
-            auto viewport = term.GetViewport();
-            SHORT rightBoundary = viewport.RightInclusive();
-            for (auto selectionRect : selectionRects)
-            {
-                auto selection = viewport.ConvertToOrigin(selectionRect).ToInclusive();
-
-                if (rowValue == 10)
-                {
-                    // Verify top line
-                    VERIFY_ARE_EQUAL(selection, SMALL_RECT({ 5, 10, rightBoundary, 10 }));
-                }
-                else if (rowValue == 20)
-                {
-                    // Verify bottom line
-                    VERIFY_ARE_EQUAL(selection, SMALL_RECT({ 0, 20, 15, 20 }));
-                }
-                else
-                {
-                    // Verify other lines (full)
-                    VERIFY_ARE_EQUAL(selection, SMALL_RECT({ 0, rowValue, rightBoundary, rowValue }));
-                }
-
-                rowValue++;
-            }
-        }
-
-        TEST_METHOD(OverflowTests)
-        {
-            const COORD maxCoord = { SHRT_MAX, SHRT_MAX };
-
-            // Test SetSelectionAnchor(COORD) and SetSelectionEnd(COORD)
-            // Behavior: clamp coord to viewport.
-            auto ValidateSingleClickSelection = [&](SHORT scrollback, SMALL_RECT expected) {
-                Terminal term;
-                DummyRenderTarget emptyRT;
-                term.Create({ 10, 10 }, scrollback, emptyRT);
-
-                // NOTE: SetSelectionEnd(COORD) is called within SetSelectionAnchor(COORD)
-                term.SetSelectionAnchor(maxCoord);
-                ValidateSingleRowSelection(term, expected);
-            };
-
-            // Test a Double Click Selection
-            // Behavior: clamp coord to viewport.
-            //           Then, do double click selection.
-            auto ValidateDoubleClickSelection = [&](SHORT scrollback, SMALL_RECT expected) {
-                Terminal term;
-                DummyRenderTarget emptyRT;
-                term.Create({ 10, 10 }, scrollback, emptyRT);
-
-                term.MultiClickSelection(maxCoord, Terminal::SelectionExpansionMode::Word);
-                ValidateSingleRowSelection(term, expected);
-            };
-
-            // Test a Triple Click Selection
-            // Behavior: clamp coord to viewport.
-            //           Then, do triple click selection.
-            auto ValidateTripleClickSelection = [&](SHORT scrollback, SMALL_RECT expected) {
-                Terminal term;
-                DummyRenderTarget emptyRT;
-                term.Create({ 10, 10 }, scrollback, emptyRT);
-
-                term.MultiClickSelection(maxCoord, Terminal::SelectionExpansionMode::Line);
-                ValidateSingleRowSelection(term, expected);
-            };
-
-            // Test with no scrollback
-            Log::Comment(L"Single click selection with NO scrollback value");
-            ValidateSingleClickSelection(0, { 9, 9, 9, 9 });
-            Log::Comment(L"Double click selection with NO scrollback value");
-            ValidateDoubleClickSelection(0, { 0, 9, 9, 9 });
-            Log::Comment(L"Triple click selection with NO scrollback value");
-            ValidateTripleClickSelection(0, { 0, 9, 9, 9 });
-
-            // Test with max scrollback
-            const SHORT expected_row = SHRT_MAX - 1;
-            Log::Comment(L"Single click selection with MAXIMUM scrollback value");
-            ValidateSingleClickSelection(SHRT_MAX, { 9, expected_row, 9, expected_row });
-            Log::Comment(L"Double click selection with MAXIMUM scrollback value");
-            ValidateDoubleClickSelection(SHRT_MAX, { 0, expected_row, 9, expected_row });
-            Log::Comment(L"Triple click selection with MAXIMUM scrollback value");
-            ValidateTripleClickSelection(SHRT_MAX, { 0, expected_row, 9, expected_row });
-        }
-
-        TEST_METHOD(SelectFromOutofBounds)
-        {
-            /*  NOTE:
-                ensuring that the selection anchors are clamped to be valid permits us to make the following assumption:
-                    - All selection expansion functions will operate as if they were performed at the boundary
-            */
-
-            Terminal term;
-            DummyRenderTarget emptyRT;
-            term.Create({ 10, 10 }, 0, emptyRT);
-
-            auto viewport = term.GetViewport();
-            const SHORT leftBoundary = viewport.Left();
-            const SHORT rightBoundary = viewport.RightInclusive();
-            const SHORT topBoundary = viewport.Top();
-            const SHORT bottomBoundary = viewport.BottomInclusive();
-
-            // Case 1: Simulate click past right (x,y) = (20,5)
-            // should clamp to right boundary
-            term.SetSelectionAnchor({ 20, 5 });
-            Log::Comment(L"Out of bounds: X-value too large");
-            ValidateSingleRowSelection(term, { rightBoundary, 5, rightBoundary, 5 });
-
-            // Case 2: Simulate click past left (x,y) = (-20,5)
-            // should clamp to left boundary
-            term.SetSelectionAnchor({ -20, 5 });
-            Log::Comment(L"Out of bounds: X-value too negative");
-            ValidateSingleRowSelection(term, { leftBoundary, 5, leftBoundary, 5 });
-
-            // Case 3: Simulate click past top (x,y) = (5,-20)
-            // should clamp to top boundary
-            term.SetSelectionAnchor({ 5, -20 });
-            Log::Comment(L"Out of bounds: Y-value too negative");
-            ValidateSingleRowSelection(term, { 5, topBoundary, 5, topBoundary });
-
-            // Case 4: Simulate click past bottom (x,y) = (5,20)
-            // should clamp to bottom boundary
-            term.SetSelectionAnchor({ 5, 20 });
-            Log::Comment(L"Out of bounds: Y-value too large");
-            ValidateSingleRowSelection(term, { 5, bottomBoundary, 5, bottomBoundary });
-        }
-
-        TEST_METHOD(SelectToOutOfBounds)
-        {
-            /*  NOTE:
-                ensuring that the selection anchors are clamped to be valid permits us to make the following assumption:
-                    - All selection expansion functions will operate as if they were performed at the boundary
-            */
-
-            Terminal term;
-            DummyRenderTarget emptyRT;
-            term.Create({ 10, 10 }, 0, emptyRT);
-
-            auto viewport = term.GetViewport();
-            const SHORT leftBoundary = 0;
-            const SHORT rightBoundary = viewport.RightInclusive();
-
-            // Simulate click at (x,y) = (5,5)
-            term.SetSelectionAnchor({ 5, 5 });
-
-            // Case 1: Move out of right boundary
-            Log::Comment(L"Out of bounds: X-value too large");
-            term.SetSelectionEnd({ 20, 5 });
-            ValidateSingleRowSelection(term, SMALL_RECT({ 5, 5, rightBoundary, 5 }));
-
-            // Case 2: Move out of left boundary
-            Log::Comment(L"Out of bounds: X-value negative");
-            term.SetSelectionEnd({ -20, 5 });
-            ValidateSingleRowSelection(term, { leftBoundary, 5, 5, 5 });
-
-            // Case 3: Move out of top boundary
-            Log::Comment(L"Out of bounds: Y-value negative");
-            term.SetSelectionEnd({ 5, -20 });
-            {
-                auto selectionRects = term.GetSelectionRects();
-
-                // Validate selection area
-                VERIFY_ARE_EQUAL(selectionRects.size(), static_cast<size_t>(6));
-                for (auto selectionRect : selectionRects)
-                {
-                    auto selection = viewport.ConvertToOrigin(selectionRect).ToInclusive();
-                    auto rowValue = selectionRect.BottomInclusive();
-
-                    if (rowValue == 0)
-                    {
-                        // Verify top line
-                        VERIFY_ARE_EQUAL(selection, SMALL_RECT({ 5, rowValue, rightBoundary, rowValue }));
-                    }
-                    else if (rowValue == 5)
-                    {
-                        // Verify last line
-                        VERIFY_ARE_EQUAL(selection, SMALL_RECT({ leftBoundary, rowValue, 5, rowValue }));
-                    }
-                    else
-                    {
-                        // Verify other lines (full)
-                        VERIFY_ARE_EQUAL(selection, SMALL_RECT({ leftBoundary, rowValue, rightBoundary, rowValue }));
-                    }
-                }
-            }
-
-            // Case 4: Move out of bottom boundary
-            Log::Comment(L"Out of bounds: Y-value too large");
-            term.SetSelectionEnd({ 5, 20 });
-            {
-                auto selectionRects = term.GetSelectionRects();
-
-                // Validate selection area
-                VERIFY_ARE_EQUAL(selectionRects.size(), static_cast<size_t>(5));
-                for (auto selectionRect : selectionRects)
-                {
-                    auto selection = viewport.ConvertToOrigin(selectionRect).ToInclusive();
-                    auto rowValue = selectionRect.BottomInclusive();
-
-                    if (rowValue == 5)
-                    {
-                        // Verify top line
-                        VERIFY_ARE_EQUAL(selection, SMALL_RECT({ 5, 5, rightBoundary, 5 }));
-                    }
-                    else if (rowValue == 9)
-                    {
-                        // Verify bottom line
-                        VERIFY_ARE_EQUAL(selection, SMALL_RECT({ leftBoundary, rowValue, 5, rowValue }));
-                    }
-                    else
-                    {
-                        // Verify other lines (full)
-                        VERIFY_ARE_EQUAL(selection, SMALL_RECT({ leftBoundary, rowValue, rightBoundary, rowValue }));
-                    }
-                }
-            }
-        }
-
-        TEST_METHOD(SelectBoxArea)
-        {
-            Terminal term;
-            DummyRenderTarget emptyRT;
-            term.Create({ 100, 100 }, 0, emptyRT);
-
-            // Used for two things:
-            //    - click y-pos
-            //    - keep track of row we're verifying
-            SHORT rowValue = 10;
-
-            // Simulate ALT + click at (x,y) = (5,10)
-            term.SetSelectionAnchor({ 5, rowValue });
-            term.SetBlockSelection(true);
-
-            // Simulate move to (x,y) = (15,20)
-            term.SetSelectionEnd({ 15, 20 });
-
-            // Simulate renderer calling TriggerSelection and acquiring selection area
-            auto selectionRects = term.GetSelectionRects();
-
-            // Validate selection area
-            VERIFY_ARE_EQUAL(selectionRects.size(), static_cast<size_t>(11));
-
-            auto viewport = term.GetViewport();
-            for (auto selectionRect : selectionRects)
-            {
-                auto selection = viewport.ConvertToOrigin(selectionRect).ToInclusive();
-
-                // Verify all lines
-                VERIFY_ARE_EQUAL(selection, SMALL_RECT({ 5, rowValue, 15, rowValue }));
-
-                rowValue++;
-            }
-        }
-
-        TEST_METHOD(SelectAreaAfterScroll)
-        {
-            Terminal term;
-            DummyRenderTarget emptyRT;
-            SHORT scrollbackLines = 5;
-            term.Create({ 100, 100 }, scrollbackLines, emptyRT);
-
-            // Used for two things:
-            //    - click y-pos
-            //    - keep track of row we're verifying
-            SHORT rowValue = 10;
-
-            // Simulate click at (x,y) = (5,10)
-            term.SetSelectionAnchor({ 5, rowValue });
-
-            // Simulate move to (x,y) = (15,20)
-            term.SetSelectionEnd({ 15, 20 });
-
-            // Simulate renderer calling TriggerSelection and acquiring selection area
-            auto selectionRects = term.GetSelectionRects();
-
-            // Validate selection area
-            VERIFY_ARE_EQUAL(selectionRects.size(), static_cast<size_t>(11));
-
-            auto viewport = term.GetViewport();
-            SHORT rightBoundary = viewport.RightInclusive();
-            for (auto selectionRect : selectionRects)
-            {
-                auto selection = viewport.ConvertToOrigin(selectionRect).ToInclusive();
-
-                if (rowValue == 10)
-                {
-                    // Verify top line
-                    VERIFY_ARE_EQUAL(selection, SMALL_RECT({ 5, 10, rightBoundary, 10 }));
-                }
-                else if (rowValue == 20)
-                {
-                    // Verify bottom line
-                    VERIFY_ARE_EQUAL(selection, SMALL_RECT({ 0, 20, 15, 20 }));
-                }
-                else
-                {
-                    // Verify other lines (full)
-                    VERIFY_ARE_EQUAL(selection, SMALL_RECT({ 0, rowValue, rightBoundary, rowValue }));
-                }
-
-                rowValue++;
-            }
-        }
-
-        TEST_METHOD(SelectWideGlyph_Trailing)
-        {
-            Terminal term;
-            DummyRenderTarget emptyRT;
-            term.Create({ 100, 100 }, 0, emptyRT);
-
-            // This is the burrito emoji
-            // It's encoded in UTF-16, as needed by the buffer.
-            const auto burrito = L"\xD83C\xDF2F";
-
-            // Insert wide glyph at position (4,10)
-            term.SetCursorPosition(4, 10);
-            term.Write(burrito);
-
-            // Simulate click at (x,y) = (5,10)
-            auto clickPos = COORD{ 5, 10 };
-            term.SetSelectionAnchor(clickPos);
-
-            // Validate selection area
-            // Selection should expand one to the left to get the leading half of the wide glyph
-            ValidateSingleRowSelection(term, { 4, 10, 5, 10 });
-        }
-
-        TEST_METHOD(SelectWideGlyph_Leading)
-        {
-            Terminal term;
-            DummyRenderTarget emptyRT;
-            term.Create({ 100, 100 }, 0, emptyRT);
-
-            // This is the burrito emoji
-            // It's encoded in UTF-16, as needed by the buffer.
-            const auto burrito = L"\xD83C\xDF2F";
-
-            // Insert wide glyph at position (4,10)
-            term.SetCursorPosition(4, 10);
-            term.Write(burrito);
-
-            // Simulate click at (x,y) = (5,10)
-            auto clickPos = COORD{ 4, 10 };
-            term.SetSelectionAnchor(clickPos);
-
-            // Validate selection area
-            // Selection should expand one to the left to get the leading half of the wide glyph
-            ValidateSingleRowSelection(term, { 4, 10, 5, 10 });
-        }
-
-        TEST_METHOD(SelectWideGlyphsInBoxSelection)
-        {
-            Terminal term;
-            DummyRenderTarget emptyRT;
-            term.Create({ 100, 100 }, 0, emptyRT);
-
-            // This is the burrito emoji
-            // It's encoded in UTF-16, as needed by the buffer.
-            const auto burrito = L"\xD83C\xDF2F";
-
-            // Insert wide glyph at position (4,10)
-            term.SetCursorPosition(4, 10);
-            term.Write(burrito);
-
-            // Insert wide glyph at position (7,11)
-            term.SetCursorPosition(7, 11);
-            term.Write(burrito);
-
-            // Simulate ALT + click at (x,y) = (5,8)
-            term.SetSelectionAnchor({ 5, 8 });
-            term.SetBlockSelection(true);
-
-            // Simulate move to (x,y) = (7,12)
-            term.SetSelectionEnd({ 7, 12 });
-
-            // Simulate renderer calling TriggerSelection and acquiring selection area
-            auto selectionRects = term.GetSelectionRects();
-
-            // Validate selection area
-            VERIFY_ARE_EQUAL(selectionRects.size(), static_cast<size_t>(5));
-
-            auto viewport = term.GetViewport();
-            SHORT rowValue = 8;
-            for (auto selectionRect : selectionRects)
-            {
-                auto selection = viewport.ConvertToOrigin(selectionRect).ToInclusive();
-
-                if (rowValue == 10)
-                {
-                    VERIFY_ARE_EQUAL(selection, SMALL_RECT({ 4, rowValue, 7, rowValue }));
-                }
-                else if (rowValue == 11)
-                {
-                    VERIFY_ARE_EQUAL(selection, SMALL_RECT({ 5, rowValue, 8, rowValue }));
-                }
-                else
-                {
-                    // Verify all lines
-                    VERIFY_ARE_EQUAL(selection, SMALL_RECT({ 5, rowValue, 7, rowValue }));
-                }
-
-                rowValue++;
-            }
-        }
-
-        TEST_METHOD(DoubleClick_GeneralCase)
-        {
-            Terminal term;
-            DummyRenderTarget emptyRT;
-            term.Create({ 100, 100 }, 0, emptyRT);
-
-            // set word delimiters for terminal
-            auto settings = winrt::make<MockTermSettings>(0, 100, 100);
-            term.UpdateSettings(settings);
-
-            // Insert text at position (4,10)
-            const std::wstring_view text = L"doubleClickMe";
-            term.SetCursorPosition(4, 10);
-            term.Write(text);
-
-            // Simulate double click at (x,y) = (5,10)
-            auto clickPos = COORD{ 5, 10 };
-            term.MultiClickSelection(clickPos, Terminal::SelectionExpansionMode::Word);
-
-            // Validate selection area
-            ValidateSingleRowSelection(term, SMALL_RECT({ 4, 10, (4 + gsl::narrow<SHORT>(text.size()) - 1), 10 }));
-        }
-
-        TEST_METHOD(DoubleClick_Delimiter)
-        {
-            Terminal term;
-            DummyRenderTarget emptyRT;
-            term.Create({ 100, 100 }, 0, emptyRT);
-
-            // set word delimiters for terminal
-            auto settings = winrt::make<MockTermSettings>(0, 100, 100);
-            term.UpdateSettings(settings);
-
-            // Simulate click at (x,y) = (5,10)
-            auto clickPos = COORD{ 5, 10 };
-            term.MultiClickSelection(clickPos, Terminal::SelectionExpansionMode::Word);
-
-            // Simulate renderer calling TriggerSelection and acquiring selection area
-            auto selectionRects = term.GetSelectionRects();
-
-            // Validate selection area
-            ValidateSingleRowSelection(term, SMALL_RECT({ 0, 10, 99, 10 }));
-        }
-
-        TEST_METHOD(DoubleClick_DelimiterClass)
-        {
-            Terminal term;
-            DummyRenderTarget emptyRT;
-            term.Create({ 100, 100 }, 0, emptyRT);
-
-            // set word delimiters for terminal
-            auto settings = winrt::make<MockTermSettings>(0, 100, 100);
-            term.UpdateSettings(settings);
-
-            // Insert text at position (4,10)
-            const std::wstring_view text = L"C:\\Terminal>";
-            term.SetCursorPosition(4, 10);
-            term.Write(text);
-
-            // Simulate click at (x,y) = (15,10)
-            // this is over the '>' char
-            auto clickPos = COORD{ 15, 10 };
-            term.MultiClickSelection(clickPos, Terminal::SelectionExpansionMode::Word);
-
-            // ---Validate selection area---
-            // "Terminal" is in class 2
-            // ">" is in class 1
-            // the white space to the right of the ">" is in class 0
-            // Double-clicking the ">" should only highlight that cell
-            ValidateSingleRowSelection(term, SMALL_RECT({ 15, 10, 15, 10 }));
-        }
-
-        TEST_METHOD(DoubleClickDrag_Right)
-        {
-            Terminal term;
-            DummyRenderTarget emptyRT;
-            term.Create({ 100, 100 }, 0, emptyRT);
-
-            // set word delimiters for terminal
-            auto settings = winrt::make<MockTermSettings>(0, 100, 100);
-            term.UpdateSettings(settings);
-
-            // Insert text at position (4,10)
-            const std::wstring_view text = L"doubleClickMe dragThroughHere";
-            term.SetCursorPosition(4, 10);
-            term.Write(text);
-
-            // Simulate double click at (x,y) = (5,10)
-            term.MultiClickSelection({ 5, 10 }, Terminal::SelectionExpansionMode::Word);
-
-            // Simulate move to (x,y) = (21,10)
-            //
-            // buffer: doubleClickMe dragThroughHere
-            //         ^                ^
-            //       start            finish
-            term.SetSelectionEnd({ 21, 10 });
-
-            // Validate selection area
-            ValidateSingleRowSelection(term, SMALL_RECT({ 4, 10, 32, 10 }));
-        }
-
-        TEST_METHOD(DoubleClickDrag_Left)
-        {
-            Terminal term;
-            DummyRenderTarget emptyRT;
-            term.Create({ 100, 100 }, 0, emptyRT);
-
-            // set word delimiters for terminal
-            auto settings = winrt::make<MockTermSettings>(0, 100, 100);
-            term.UpdateSettings(settings);
-
-            // Insert text at position (21,10)
-            const std::wstring_view text = L"doubleClickMe dragThroughHere";
-            term.SetCursorPosition(4, 10);
-            term.Write(text);
-
-            // Simulate double click at (x,y) = (21,10)
-            term.MultiClickSelection({ 21, 10 }, Terminal::SelectionExpansionMode::Word);
-
-            // Simulate move to (x,y) = (5,10)
-            //
-            // buffer: doubleClickMe dragThroughHere
-            //         ^                ^
-            //       finish            start
-            term.SetSelectionEnd({ 5, 10 });
-
-            // Validate selection area
-            ValidateSingleRowSelection(term, SMALL_RECT({ 4, 10, 32, 10 }));
-        }
-
-        TEST_METHOD(TripleClick_GeneralCase)
-        {
-            Terminal term;
-            DummyRenderTarget emptyRT;
-            term.Create({ 100, 100 }, 0, emptyRT);
-
-            // Simulate click at (x,y) = (5,10)
-            auto clickPos = COORD{ 5, 10 };
-            term.MultiClickSelection(clickPos, Terminal::SelectionExpansionMode::Line);
-
-            // Validate selection area
-            ValidateSingleRowSelection(term, SMALL_RECT({ 0, 10, 99, 10 }));
-        }
-
-        TEST_METHOD(TripleClickDrag_Horizontal)
-        {
-            Terminal term;
-            DummyRenderTarget emptyRT;
-            term.Create({ 100, 100 }, 0, emptyRT);
-
-            // Simulate click at (x,y) = (5,10)
-            auto clickPos = COORD{ 5, 10 };
-            term.MultiClickSelection(clickPos, Terminal::SelectionExpansionMode::Line);
-
-            // Simulate move to (x,y) = (7,10)
-            term.SetSelectionEnd({ 7, 10 });
-
-            // Validate selection area
-            ValidateSingleRowSelection(term, SMALL_RECT({ 0, 10, 99, 10 }));
-        }
-
-        TEST_METHOD(TripleClickDrag_Vertical)
-        {
-            Terminal term;
-            DummyRenderTarget emptyRT;
-            term.Create({ 100, 100 }, 0, emptyRT);
-
-            // Simulate click at (x,y) = (5,10)
-            auto clickPos = COORD{ 5, 10 };
-            term.MultiClickSelection(clickPos, Terminal::SelectionExpansionMode::Line);
-
-            // Simulate move to (x,y) = (5,11)
-            term.SetSelectionEnd({ 5, 11 });
-
-            // Simulate renderer calling TriggerSelection and acquiring selection area
-            auto selectionRects = term.GetSelectionRects();
-
-            // Validate selection area
-            VERIFY_ARE_EQUAL(selectionRects.size(), static_cast<size_t>(2));
-
-            // verify first selection rect
-            auto selection = term.GetViewport().ConvertToOrigin(selectionRects.at(0)).ToInclusive();
-            VERIFY_ARE_EQUAL(selection, SMALL_RECT({ 0, 10, 99, 10 }));
-
-            // verify second selection rect
-            selection = term.GetViewport().ConvertToOrigin(selectionRects.at(1)).ToInclusive();
-            VERIFY_ARE_EQUAL(selection, SMALL_RECT({ 0, 11, 99, 11 }));
-        }
-<<<<<<< HEAD
-
-        TEST_METHOD(CopyOnSelect)
-        {
-            Terminal term;
-            DummyRenderTarget emptyRT;
-            term.Create({ 100, 100 }, 0, emptyRT);
-
-            // set copyOnSelect for terminal
-            auto settings = winrt::make<MockTermSettings>(0, 100, 100);
-            settings.CopyOnSelect(true);
-            term.UpdateSettings(settings);
-
-            // Simulate click at (x,y) = (5,10)
-            term.SetSelectionAnchor({ 5, 10 });
-
-            // Simulate move to (x,y) = (5,10)
-            // (So, no movement)
-            term.SetEndSelectionPosition({ 5, 10 });
-
-            // Case 1: single cell selection not allowed
-            {
-                // Simulate renderer calling TriggerSelection and acquiring selection area
-                auto selectionRects = term.GetSelectionRects();
-
-                // Validate selection area
-                VERIFY_ARE_EQUAL(selectionRects.size(), static_cast<size_t>(0));
-
-                // single cell selection should not be allowed
-                // thus, selection is NOT active
-                VERIFY_IS_FALSE(term.IsSelectionActive());
-            }
-
-            // Case 2: move off of single cell
-            term.SetEndSelectionPosition({ 6, 10 });
-            ValidateSingleRowSelection(term, { 5, 10, 6, 10 });
-            VERIFY_IS_TRUE(term.IsSelectionActive());
-
-            // Case 3: move back onto single cell (now allowed)
-            term.SetEndSelectionPosition({ 5, 10 });
-            ValidateSingleRowSelection(term, { 5, 10, 5, 10 });
-
-            // single cell selection should now be allowed
-            VERIFY_IS_TRUE(term.IsSelectionActive());
-        }
-
-        TEST_METHOD(KeyboardSelection_MoveByCell)
-        {
-            Terminal term;
-            DummyRenderTarget emptyRT;
-            term.Create({ 100, 100 }, 0, emptyRT);
-
-            auto resetState = [&]() {
-                const auto start = COORD{ 3, 10 };
-                const auto end = COORD{ 7, 10 };
-                term.SetSelectionAnchor(start);
-                term.SetEndSelectionPosition(end);
-                ValidateSingleRowSelection(term, { 3, 10, 7, 10 });
-            };
-
-            // Left
-            {
-                resetState();
-                Log::Comment(L"Move end by cell to the left");
-                term.MoveSelectionAnchor(Terminal::Direction::Left,
-                                         Terminal::SelectionExpansionMode::Cell,
-                                         Terminal::SelectionAnchorTarget::End);
-                ValidateSingleRowSelection(term, { 3, 10, 6, 10 });
-
-                Log::Comment(L"Move start by cell to the left");
-                term.MoveSelectionAnchor(Terminal::Direction::Left,
-                                         Terminal::SelectionExpansionMode::Cell,
-                                         Terminal::SelectionAnchorTarget::Start);
-                ValidateSingleRowSelection(term, { 2, 10, 6, 10 });
-            }
-
-            // Right
-            {
-                resetState();
-                Log::Comment(L"Move end by cell to the right");
-                term.MoveSelectionAnchor(Terminal::Direction::Right,
-                                         Terminal::SelectionExpansionMode::Cell,
-                                         Terminal::SelectionAnchorTarget::End);
-                ValidateSingleRowSelection(term, { 3, 10, 8, 10 });
-
-                Log::Comment(L"Move start by cell to the right");
-                term.MoveSelectionAnchor(Terminal::Direction::Right,
-                                         Terminal::SelectionExpansionMode::Cell,
-                                         Terminal::SelectionAnchorTarget::Start);
-                ValidateSingleRowSelection(term, { 4, 10, 8, 10 });
-            }
-
-            // Up
-            {
-                resetState();
-                Log::Comment(L"Move end by cell up");
-                term.MoveSelectionAnchor(Terminal::Direction::Up,
-                                         Terminal::SelectionExpansionMode::Cell,
-                                         Terminal::SelectionAnchorTarget::End);
-                ValidateMultiRowSelection(term, { { 7, 9, 99, 9 }, { 0, 10, 3, 10 } });
-
-                Log::Comment(L"Move start by cell up");
-                term.MoveSelectionAnchor(Terminal::Direction::Up,
-                                         Terminal::SelectionExpansionMode::Cell,
-                                         Terminal::SelectionAnchorTarget::Start);
-                ValidateSingleRowSelection(term, { 3, 9, 7, 9 });
-            }
-
-            // Down
-            {
-                resetState();
-                Log::Comment(L"Move end by cell down");
-                term.MoveSelectionAnchor(Terminal::Direction::Down,
-                                         Terminal::SelectionExpansionMode::Cell,
-                                         Terminal::SelectionAnchorTarget::End);
-                ValidateMultiRowSelection(term, { { 3, 10, 99, 10 }, { 0, 11, 7, 11 } });
-
-                Log::Comment(L"Move start by cell down");
-                term.MoveSelectionAnchor(Terminal::Direction::Down,
-                                         Terminal::SelectionExpansionMode::Cell,
-                                         Terminal::SelectionAnchorTarget::Start);
-                ValidateSingleRowSelection(term, { 3, 11, 7, 11 });
-            }
-        }
-
-        TEST_METHOD(KeyboardSelection_MoveByWord)
-        {
-            Terminal term;
-            DummyRenderTarget emptyRT;
-            term.Create({ 100, 100 }, 0, emptyRT);
-
-            auto resetState = [&]() {
-                const auto start = COORD{ 3, 10 };
-                const auto end = COORD{ 7, 10 };
-                term.SetSelectionAnchor(start);
-                term.SetEndSelectionPosition(end);
-                ValidateSingleRowSelection(term, { 3, 10, 7, 10 });
-            };
-
-            // Left
-            {
-                resetState();
-                Log::Comment(L"Move end by word to the left");
-                term.MoveSelectionAnchor(Terminal::Direction::Left,
-                                         Terminal::SelectionExpansionMode::Word,
-                                         Terminal::SelectionAnchorTarget::End);
-                DebugBreak();
-                ValidateSingleRowSelection(term, { 0, 10, 7, 10 });
-
-                Log::Comment(L"Move start by word to the left");
-                term.MoveSelectionAnchor(Terminal::Direction::Left,
-                                         Terminal::SelectionExpansionMode::Word,
-                                         Terminal::SelectionAnchorTarget::Start);
-                ValidateSingleRowSelection(term, { 0, 10, 0, 10 });
-            }
-
-            // Right
-            {
-                resetState();
-                Log::Comment(L"Move end by word to the right");
-                term.MoveSelectionAnchor(Terminal::Direction::Right,
-                                         Terminal::SelectionExpansionMode::Word,
-                                         Terminal::SelectionAnchorTarget::End);
-                ValidateSingleRowSelection(term, { 3, 10, 99, 10 });
-
-                Log::Comment(L"Move start by word to the right");
-                term.MoveSelectionAnchor(Terminal::Direction::Right,
-                                         Terminal::SelectionExpansionMode::Word,
-                                         Terminal::SelectionAnchorTarget::Start);
-                ValidateSingleRowSelection(term, { 99, 10, 99, 10 });
-            }
-
-            // Up
-            {
-                resetState();
-                Log::Comment(L"Move end by word up");
-                term.MoveSelectionAnchor(Terminal::Direction::Up,
-                                         Terminal::SelectionExpansionMode::Word,
-                                         Terminal::SelectionAnchorTarget::End);
-                ValidateMultiRowSelection(term, { { 0, 9, 99, 9 }, { 0, 10, 3, 10 } });
-
-                Log::Comment(L"Move start by word up");
-                term.MoveSelectionAnchor(Terminal::Direction::Up,
-                                         Terminal::SelectionExpansionMode::Word,
-                                         Terminal::SelectionAnchorTarget::Start);
-                ValidateSingleRowSelection(term, { 0, 9, 99, 9 });
-            }
-
-            // Down
-            {
-                resetState();
-                Log::Comment(L"Move end by word down");
-                term.MoveSelectionAnchor(Terminal::Direction::Down,
-                                         Terminal::SelectionExpansionMode::Word,
-                                         Terminal::SelectionAnchorTarget::End);
-                ValidateMultiRowSelection(term, { { 3, 10, 99, 10 }, { 0, 11, 99, 11 } });
-
-                Log::Comment(L"Move start by word down");
-                term.MoveSelectionAnchor(Terminal::Direction::Down,
-                                         Terminal::SelectionExpansionMode::Word,
-                                         Terminal::SelectionAnchorTarget::Start);
-                ValidateSingleRowSelection(term, { 0, 11, 99, 11 });
-            }
-        }
-=======
->>>>>>> 1d72e771
-    };
-}
+/*
+* Copyright (c) Microsoft Corporation.
+* Licensed under the MIT license.
+*
+* This File was generated using the VisualTAEF C++ Project Wizard.
+* Class Name: SelectionTest
+*/
+#include "precomp.h"
+#include <WexTestClass.h>
+
+#include "../cascadia/TerminalCore/Terminal.hpp"
+#include "../cascadia/UnitTests_TerminalCore/MockTermSettings.h"
+#include "../renderer/inc/DummyRenderTarget.hpp"
+#include "consoletaeftemplates.hpp"
+
+using namespace WEX::Logging;
+using namespace WEX::TestExecution;
+
+using namespace Microsoft::Terminal::Core;
+using namespace winrt::Microsoft::Terminal::Settings;
+
+namespace TerminalCoreUnitTests
+{
+    class SelectionTest
+    {
+        TEST_CLASS(SelectionTest);
+
+        // Method Description:
+        // - Validate a selection that spans only one row
+        // Arguments:
+        // - term: the terminal that is contains the selection
+        // - expected: the expected value of the selection rect
+        // Return Value:
+        // - N/A
+        void ValidateSingleRowSelection(Terminal& term, SMALL_RECT expected)
+        {
+            // Simulate renderer calling TriggerSelection and acquiring selection area
+            auto selectionRects = term.GetSelectionRects();
+
+            // Validate selection area
+            VERIFY_ARE_EQUAL(selectionRects.size(), static_cast<size_t>(1));
+            auto selection = term.GetViewport().ConvertToOrigin(selectionRects[0]).ToInclusive();
+
+            VERIFY_ARE_EQUAL(selection, expected);
+        }
+
+        void ValidateMultiRowSelection(Terminal& term, std::vector<SMALL_RECT> expected)
+        {
+            // Simulate renderer calling TriggerSelection and acquiring selection area
+            auto selectionRects = term.GetSelectionRects();
+
+            VERIFY_ARE_EQUAL(selectionRects.size(), expected.size());
+            const auto viewport = term.GetViewport();
+
+            // Validate selection area
+            for (size_t i = 0; i < selectionRects.size(); ++i)
+            {
+                auto selection = viewport.ConvertToOrigin(selectionRects.at(i)).ToInclusive();
+                VERIFY_ARE_EQUAL(selection, expected.at(i));
+            }
+        }
+
+        TEST_METHOD(SelectUnit)
+        {
+            Terminal term;
+            DummyRenderTarget emptyRT;
+            term.Create({ 100, 100 }, 0, emptyRT);
+
+            // Simulate click at (x,y) = (5,10)
+            auto clickPos = COORD{ 5, 10 };
+            term.SetSelectionAnchor(clickPos);
+
+            ValidateSingleRowSelection(term, { 5, 10, 5, 10 });
+        }
+
+        TEST_METHOD(SelectArea)
+        {
+            Terminal term;
+            DummyRenderTarget emptyRT;
+            term.Create({ 100, 100 }, 0, emptyRT);
+
+            // Used for two things:
+            //    - click y-pos
+            //    - keep track of row we're verifying
+            SHORT rowValue = 10;
+
+            // Simulate click at (x,y) = (5,10)
+            term.SetSelectionAnchor({ 5, rowValue });
+
+            // Simulate move to (x,y) = (15,20)
+            term.SetSelectionEnd({ 15, 20 });
+
+            // Simulate renderer calling TriggerSelection and acquiring selection area
+            auto selectionRects = term.GetSelectionRects();
+
+            // Validate selection area
+            VERIFY_ARE_EQUAL(selectionRects.size(), static_cast<size_t>(11));
+
+            auto viewport = term.GetViewport();
+            SHORT rightBoundary = viewport.RightInclusive();
+            for (auto selectionRect : selectionRects)
+            {
+                auto selection = viewport.ConvertToOrigin(selectionRect).ToInclusive();
+
+                if (rowValue == 10)
+                {
+                    // Verify top line
+                    VERIFY_ARE_EQUAL(selection, SMALL_RECT({ 5, 10, rightBoundary, 10 }));
+                }
+                else if (rowValue == 20)
+                {
+                    // Verify bottom line
+                    VERIFY_ARE_EQUAL(selection, SMALL_RECT({ 0, 20, 15, 20 }));
+                }
+                else
+                {
+                    // Verify other lines (full)
+                    VERIFY_ARE_EQUAL(selection, SMALL_RECT({ 0, rowValue, rightBoundary, rowValue }));
+                }
+
+                rowValue++;
+            }
+        }
+
+        TEST_METHOD(OverflowTests)
+        {
+            const COORD maxCoord = { SHRT_MAX, SHRT_MAX };
+
+            // Test SetSelectionAnchor(COORD) and SetSelectionEnd(COORD)
+            // Behavior: clamp coord to viewport.
+            auto ValidateSingleClickSelection = [&](SHORT scrollback, SMALL_RECT expected) {
+                Terminal term;
+                DummyRenderTarget emptyRT;
+                term.Create({ 10, 10 }, scrollback, emptyRT);
+
+                // NOTE: SetSelectionEnd(COORD) is called within SetSelectionAnchor(COORD)
+                term.SetSelectionAnchor(maxCoord);
+                ValidateSingleRowSelection(term, expected);
+            };
+
+            // Test a Double Click Selection
+            // Behavior: clamp coord to viewport.
+            //           Then, do double click selection.
+            auto ValidateDoubleClickSelection = [&](SHORT scrollback, SMALL_RECT expected) {
+                Terminal term;
+                DummyRenderTarget emptyRT;
+                term.Create({ 10, 10 }, scrollback, emptyRT);
+
+                term.MultiClickSelection(maxCoord, Terminal::SelectionExpansionMode::Word);
+                ValidateSingleRowSelection(term, expected);
+            };
+
+            // Test a Triple Click Selection
+            // Behavior: clamp coord to viewport.
+            //           Then, do triple click selection.
+            auto ValidateTripleClickSelection = [&](SHORT scrollback, SMALL_RECT expected) {
+                Terminal term;
+                DummyRenderTarget emptyRT;
+                term.Create({ 10, 10 }, scrollback, emptyRT);
+
+                term.MultiClickSelection(maxCoord, Terminal::SelectionExpansionMode::Line);
+                ValidateSingleRowSelection(term, expected);
+            };
+
+            // Test with no scrollback
+            Log::Comment(L"Single click selection with NO scrollback value");
+            ValidateSingleClickSelection(0, { 9, 9, 9, 9 });
+            Log::Comment(L"Double click selection with NO scrollback value");
+            ValidateDoubleClickSelection(0, { 0, 9, 9, 9 });
+            Log::Comment(L"Triple click selection with NO scrollback value");
+            ValidateTripleClickSelection(0, { 0, 9, 9, 9 });
+
+            // Test with max scrollback
+            const SHORT expected_row = SHRT_MAX - 1;
+            Log::Comment(L"Single click selection with MAXIMUM scrollback value");
+            ValidateSingleClickSelection(SHRT_MAX, { 9, expected_row, 9, expected_row });
+            Log::Comment(L"Double click selection with MAXIMUM scrollback value");
+            ValidateDoubleClickSelection(SHRT_MAX, { 0, expected_row, 9, expected_row });
+            Log::Comment(L"Triple click selection with MAXIMUM scrollback value");
+            ValidateTripleClickSelection(SHRT_MAX, { 0, expected_row, 9, expected_row });
+        }
+
+        TEST_METHOD(SelectFromOutofBounds)
+        {
+            /*  NOTE:
+                ensuring that the selection anchors are clamped to be valid permits us to make the following assumption:
+                    - All selection expansion functions will operate as if they were performed at the boundary
+            */
+
+            Terminal term;
+            DummyRenderTarget emptyRT;
+            term.Create({ 10, 10 }, 0, emptyRT);
+
+            auto viewport = term.GetViewport();
+            const SHORT leftBoundary = viewport.Left();
+            const SHORT rightBoundary = viewport.RightInclusive();
+            const SHORT topBoundary = viewport.Top();
+            const SHORT bottomBoundary = viewport.BottomInclusive();
+
+            // Case 1: Simulate click past right (x,y) = (20,5)
+            // should clamp to right boundary
+            term.SetSelectionAnchor({ 20, 5 });
+            Log::Comment(L"Out of bounds: X-value too large");
+            ValidateSingleRowSelection(term, { rightBoundary, 5, rightBoundary, 5 });
+
+            // Case 2: Simulate click past left (x,y) = (-20,5)
+            // should clamp to left boundary
+            term.SetSelectionAnchor({ -20, 5 });
+            Log::Comment(L"Out of bounds: X-value too negative");
+            ValidateSingleRowSelection(term, { leftBoundary, 5, leftBoundary, 5 });
+
+            // Case 3: Simulate click past top (x,y) = (5,-20)
+            // should clamp to top boundary
+            term.SetSelectionAnchor({ 5, -20 });
+            Log::Comment(L"Out of bounds: Y-value too negative");
+            ValidateSingleRowSelection(term, { 5, topBoundary, 5, topBoundary });
+
+            // Case 4: Simulate click past bottom (x,y) = (5,20)
+            // should clamp to bottom boundary
+            term.SetSelectionAnchor({ 5, 20 });
+            Log::Comment(L"Out of bounds: Y-value too large");
+            ValidateSingleRowSelection(term, { 5, bottomBoundary, 5, bottomBoundary });
+        }
+
+        TEST_METHOD(SelectToOutOfBounds)
+        {
+            /*  NOTE:
+                ensuring that the selection anchors are clamped to be valid permits us to make the following assumption:
+                    - All selection expansion functions will operate as if they were performed at the boundary
+            */
+
+            Terminal term;
+            DummyRenderTarget emptyRT;
+            term.Create({ 10, 10 }, 0, emptyRT);
+
+            auto viewport = term.GetViewport();
+            const SHORT leftBoundary = 0;
+            const SHORT rightBoundary = viewport.RightInclusive();
+
+            // Simulate click at (x,y) = (5,5)
+            term.SetSelectionAnchor({ 5, 5 });
+
+            // Case 1: Move out of right boundary
+            Log::Comment(L"Out of bounds: X-value too large");
+            term.SetSelectionEnd({ 20, 5 });
+            ValidateSingleRowSelection(term, SMALL_RECT({ 5, 5, rightBoundary, 5 }));
+
+            // Case 2: Move out of left boundary
+            Log::Comment(L"Out of bounds: X-value negative");
+            term.SetSelectionEnd({ -20, 5 });
+            ValidateSingleRowSelection(term, { leftBoundary, 5, 5, 5 });
+
+            // Case 3: Move out of top boundary
+            Log::Comment(L"Out of bounds: Y-value negative");
+            term.SetSelectionEnd({ 5, -20 });
+            {
+                auto selectionRects = term.GetSelectionRects();
+
+                // Validate selection area
+                VERIFY_ARE_EQUAL(selectionRects.size(), static_cast<size_t>(6));
+                for (auto selectionRect : selectionRects)
+                {
+                    auto selection = viewport.ConvertToOrigin(selectionRect).ToInclusive();
+                    auto rowValue = selectionRect.BottomInclusive();
+
+                    if (rowValue == 0)
+                    {
+                        // Verify top line
+                        VERIFY_ARE_EQUAL(selection, SMALL_RECT({ 5, rowValue, rightBoundary, rowValue }));
+                    }
+                    else if (rowValue == 5)
+                    {
+                        // Verify last line
+                        VERIFY_ARE_EQUAL(selection, SMALL_RECT({ leftBoundary, rowValue, 5, rowValue }));
+                    }
+                    else
+                    {
+                        // Verify other lines (full)
+                        VERIFY_ARE_EQUAL(selection, SMALL_RECT({ leftBoundary, rowValue, rightBoundary, rowValue }));
+                    }
+                }
+            }
+
+            // Case 4: Move out of bottom boundary
+            Log::Comment(L"Out of bounds: Y-value too large");
+            term.SetSelectionEnd({ 5, 20 });
+            {
+                auto selectionRects = term.GetSelectionRects();
+
+                // Validate selection area
+                VERIFY_ARE_EQUAL(selectionRects.size(), static_cast<size_t>(5));
+                for (auto selectionRect : selectionRects)
+                {
+                    auto selection = viewport.ConvertToOrigin(selectionRect).ToInclusive();
+                    auto rowValue = selectionRect.BottomInclusive();
+
+                    if (rowValue == 5)
+                    {
+                        // Verify top line
+                        VERIFY_ARE_EQUAL(selection, SMALL_RECT({ 5, 5, rightBoundary, 5 }));
+                    }
+                    else if (rowValue == 9)
+                    {
+                        // Verify bottom line
+                        VERIFY_ARE_EQUAL(selection, SMALL_RECT({ leftBoundary, rowValue, 5, rowValue }));
+                    }
+                    else
+                    {
+                        // Verify other lines (full)
+                        VERIFY_ARE_EQUAL(selection, SMALL_RECT({ leftBoundary, rowValue, rightBoundary, rowValue }));
+                    }
+                }
+            }
+        }
+
+        TEST_METHOD(SelectBoxArea)
+        {
+            Terminal term;
+            DummyRenderTarget emptyRT;
+            term.Create({ 100, 100 }, 0, emptyRT);
+
+            // Used for two things:
+            //    - click y-pos
+            //    - keep track of row we're verifying
+            SHORT rowValue = 10;
+
+            // Simulate ALT + click at (x,y) = (5,10)
+            term.SetSelectionAnchor({ 5, rowValue });
+            term.SetBlockSelection(true);
+
+            // Simulate move to (x,y) = (15,20)
+            term.SetSelectionEnd({ 15, 20 });
+
+            // Simulate renderer calling TriggerSelection and acquiring selection area
+            auto selectionRects = term.GetSelectionRects();
+
+            // Validate selection area
+            VERIFY_ARE_EQUAL(selectionRects.size(), static_cast<size_t>(11));
+
+            auto viewport = term.GetViewport();
+            for (auto selectionRect : selectionRects)
+            {
+                auto selection = viewport.ConvertToOrigin(selectionRect).ToInclusive();
+
+                // Verify all lines
+                VERIFY_ARE_EQUAL(selection, SMALL_RECT({ 5, rowValue, 15, rowValue }));
+
+                rowValue++;
+            }
+        }
+
+        TEST_METHOD(SelectAreaAfterScroll)
+        {
+            Terminal term;
+            DummyRenderTarget emptyRT;
+            SHORT scrollbackLines = 5;
+            term.Create({ 100, 100 }, scrollbackLines, emptyRT);
+
+            // Used for two things:
+            //    - click y-pos
+            //    - keep track of row we're verifying
+            SHORT rowValue = 10;
+
+            // Simulate click at (x,y) = (5,10)
+            term.SetSelectionAnchor({ 5, rowValue });
+
+            // Simulate move to (x,y) = (15,20)
+            term.SetSelectionEnd({ 15, 20 });
+
+            // Simulate renderer calling TriggerSelection and acquiring selection area
+            auto selectionRects = term.GetSelectionRects();
+
+            // Validate selection area
+            VERIFY_ARE_EQUAL(selectionRects.size(), static_cast<size_t>(11));
+
+            auto viewport = term.GetViewport();
+            SHORT rightBoundary = viewport.RightInclusive();
+            for (auto selectionRect : selectionRects)
+            {
+                auto selection = viewport.ConvertToOrigin(selectionRect).ToInclusive();
+
+                if (rowValue == 10)
+                {
+                    // Verify top line
+                    VERIFY_ARE_EQUAL(selection, SMALL_RECT({ 5, 10, rightBoundary, 10 }));
+                }
+                else if (rowValue == 20)
+                {
+                    // Verify bottom line
+                    VERIFY_ARE_EQUAL(selection, SMALL_RECT({ 0, 20, 15, 20 }));
+                }
+                else
+                {
+                    // Verify other lines (full)
+                    VERIFY_ARE_EQUAL(selection, SMALL_RECT({ 0, rowValue, rightBoundary, rowValue }));
+                }
+
+                rowValue++;
+            }
+        }
+
+        TEST_METHOD(SelectWideGlyph_Trailing)
+        {
+            Terminal term;
+            DummyRenderTarget emptyRT;
+            term.Create({ 100, 100 }, 0, emptyRT);
+
+            // This is the burrito emoji
+            // It's encoded in UTF-16, as needed by the buffer.
+            const auto burrito = L"\xD83C\xDF2F";
+
+            // Insert wide glyph at position (4,10)
+            term.SetCursorPosition(4, 10);
+            term.Write(burrito);
+
+            // Simulate click at (x,y) = (5,10)
+            auto clickPos = COORD{ 5, 10 };
+            term.SetSelectionAnchor(clickPos);
+
+            // Validate selection area
+            // Selection should expand one to the left to get the leading half of the wide glyph
+            ValidateSingleRowSelection(term, { 4, 10, 5, 10 });
+        }
+
+        TEST_METHOD(SelectWideGlyph_Leading)
+        {
+            Terminal term;
+            DummyRenderTarget emptyRT;
+            term.Create({ 100, 100 }, 0, emptyRT);
+
+            // This is the burrito emoji
+            // It's encoded in UTF-16, as needed by the buffer.
+            const auto burrito = L"\xD83C\xDF2F";
+
+            // Insert wide glyph at position (4,10)
+            term.SetCursorPosition(4, 10);
+            term.Write(burrito);
+
+            // Simulate click at (x,y) = (5,10)
+            auto clickPos = COORD{ 4, 10 };
+            term.SetSelectionAnchor(clickPos);
+
+            // Validate selection area
+            // Selection should expand one to the left to get the leading half of the wide glyph
+            ValidateSingleRowSelection(term, { 4, 10, 5, 10 });
+        }
+
+        TEST_METHOD(SelectWideGlyphsInBoxSelection)
+        {
+            Terminal term;
+            DummyRenderTarget emptyRT;
+            term.Create({ 100, 100 }, 0, emptyRT);
+
+            // This is the burrito emoji
+            // It's encoded in UTF-16, as needed by the buffer.
+            const auto burrito = L"\xD83C\xDF2F";
+
+            // Insert wide glyph at position (4,10)
+            term.SetCursorPosition(4, 10);
+            term.Write(burrito);
+
+            // Insert wide glyph at position (7,11)
+            term.SetCursorPosition(7, 11);
+            term.Write(burrito);
+
+            // Simulate ALT + click at (x,y) = (5,8)
+            term.SetSelectionAnchor({ 5, 8 });
+            term.SetBlockSelection(true);
+
+            // Simulate move to (x,y) = (7,12)
+            term.SetSelectionEnd({ 7, 12 });
+
+            // Simulate renderer calling TriggerSelection and acquiring selection area
+            auto selectionRects = term.GetSelectionRects();
+
+            // Validate selection area
+            VERIFY_ARE_EQUAL(selectionRects.size(), static_cast<size_t>(5));
+
+            auto viewport = term.GetViewport();
+            SHORT rowValue = 8;
+            for (auto selectionRect : selectionRects)
+            {
+                auto selection = viewport.ConvertToOrigin(selectionRect).ToInclusive();
+
+                if (rowValue == 10)
+                {
+                    VERIFY_ARE_EQUAL(selection, SMALL_RECT({ 4, rowValue, 7, rowValue }));
+                }
+                else if (rowValue == 11)
+                {
+                    VERIFY_ARE_EQUAL(selection, SMALL_RECT({ 5, rowValue, 8, rowValue }));
+                }
+                else
+                {
+                    // Verify all lines
+                    VERIFY_ARE_EQUAL(selection, SMALL_RECT({ 5, rowValue, 7, rowValue }));
+                }
+
+                rowValue++;
+            }
+        }
+
+        TEST_METHOD(DoubleClick_GeneralCase)
+        {
+            Terminal term;
+            DummyRenderTarget emptyRT;
+            term.Create({ 100, 100 }, 0, emptyRT);
+
+            // set word delimiters for terminal
+            auto settings = winrt::make<MockTermSettings>(0, 100, 100);
+            term.UpdateSettings(settings);
+
+            // Insert text at position (4,10)
+            const std::wstring_view text = L"doubleClickMe";
+            term.SetCursorPosition(4, 10);
+            term.Write(text);
+
+            // Simulate double click at (x,y) = (5,10)
+            auto clickPos = COORD{ 5, 10 };
+            term.MultiClickSelection(clickPos, Terminal::SelectionExpansionMode::Word);
+
+            // Validate selection area
+            ValidateSingleRowSelection(term, SMALL_RECT({ 4, 10, (4 + gsl::narrow<SHORT>(text.size()) - 1), 10 }));
+        }
+
+        TEST_METHOD(DoubleClick_Delimiter)
+        {
+            Terminal term;
+            DummyRenderTarget emptyRT;
+            term.Create({ 100, 100 }, 0, emptyRT);
+
+            // set word delimiters for terminal
+            auto settings = winrt::make<MockTermSettings>(0, 100, 100);
+            term.UpdateSettings(settings);
+
+            // Simulate click at (x,y) = (5,10)
+            auto clickPos = COORD{ 5, 10 };
+            term.MultiClickSelection(clickPos, Terminal::SelectionExpansionMode::Word);
+
+            // Simulate renderer calling TriggerSelection and acquiring selection area
+            auto selectionRects = term.GetSelectionRects();
+
+            // Validate selection area
+            ValidateSingleRowSelection(term, SMALL_RECT({ 0, 10, 99, 10 }));
+        }
+
+        TEST_METHOD(DoubleClick_DelimiterClass)
+        {
+            Terminal term;
+            DummyRenderTarget emptyRT;
+            term.Create({ 100, 100 }, 0, emptyRT);
+
+            // set word delimiters for terminal
+            auto settings = winrt::make<MockTermSettings>(0, 100, 100);
+            term.UpdateSettings(settings);
+
+            // Insert text at position (4,10)
+            const std::wstring_view text = L"C:\\Terminal>";
+            term.SetCursorPosition(4, 10);
+            term.Write(text);
+
+            // Simulate click at (x,y) = (15,10)
+            // this is over the '>' char
+            auto clickPos = COORD{ 15, 10 };
+            term.MultiClickSelection(clickPos, Terminal::SelectionExpansionMode::Word);
+
+            // ---Validate selection area---
+            // "Terminal" is in class 2
+            // ">" is in class 1
+            // the white space to the right of the ">" is in class 0
+            // Double-clicking the ">" should only highlight that cell
+            ValidateSingleRowSelection(term, SMALL_RECT({ 15, 10, 15, 10 }));
+        }
+
+        TEST_METHOD(DoubleClickDrag_Right)
+        {
+            Terminal term;
+            DummyRenderTarget emptyRT;
+            term.Create({ 100, 100 }, 0, emptyRT);
+
+            // set word delimiters for terminal
+            auto settings = winrt::make<MockTermSettings>(0, 100, 100);
+            term.UpdateSettings(settings);
+
+            // Insert text at position (4,10)
+            const std::wstring_view text = L"doubleClickMe dragThroughHere";
+            term.SetCursorPosition(4, 10);
+            term.Write(text);
+
+            // Simulate double click at (x,y) = (5,10)
+            term.MultiClickSelection({ 5, 10 }, Terminal::SelectionExpansionMode::Word);
+
+            // Simulate move to (x,y) = (21,10)
+            //
+            // buffer: doubleClickMe dragThroughHere
+            //         ^                ^
+            //       start            finish
+            term.SetSelectionEnd({ 21, 10 });
+
+            // Validate selection area
+            ValidateSingleRowSelection(term, SMALL_RECT({ 4, 10, 32, 10 }));
+        }
+
+        TEST_METHOD(DoubleClickDrag_Left)
+        {
+            Terminal term;
+            DummyRenderTarget emptyRT;
+            term.Create({ 100, 100 }, 0, emptyRT);
+
+            // set word delimiters for terminal
+            auto settings = winrt::make<MockTermSettings>(0, 100, 100);
+            term.UpdateSettings(settings);
+
+            // Insert text at position (21,10)
+            const std::wstring_view text = L"doubleClickMe dragThroughHere";
+            term.SetCursorPosition(4, 10);
+            term.Write(text);
+
+            // Simulate double click at (x,y) = (21,10)
+            term.MultiClickSelection({ 21, 10 }, Terminal::SelectionExpansionMode::Word);
+
+            // Simulate move to (x,y) = (5,10)
+            //
+            // buffer: doubleClickMe dragThroughHere
+            //         ^                ^
+            //       finish            start
+            term.SetSelectionEnd({ 5, 10 });
+
+            // Validate selection area
+            ValidateSingleRowSelection(term, SMALL_RECT({ 4, 10, 32, 10 }));
+        }
+
+        TEST_METHOD(TripleClick_GeneralCase)
+        {
+            Terminal term;
+            DummyRenderTarget emptyRT;
+            term.Create({ 100, 100 }, 0, emptyRT);
+
+            // Simulate click at (x,y) = (5,10)
+            auto clickPos = COORD{ 5, 10 };
+            term.MultiClickSelection(clickPos, Terminal::SelectionExpansionMode::Line);
+
+            // Validate selection area
+            ValidateSingleRowSelection(term, SMALL_RECT({ 0, 10, 99, 10 }));
+        }
+
+        TEST_METHOD(TripleClickDrag_Horizontal)
+        {
+            Terminal term;
+            DummyRenderTarget emptyRT;
+            term.Create({ 100, 100 }, 0, emptyRT);
+
+            // Simulate click at (x,y) = (5,10)
+            auto clickPos = COORD{ 5, 10 };
+            term.MultiClickSelection(clickPos, Terminal::SelectionExpansionMode::Line);
+
+            // Simulate move to (x,y) = (7,10)
+            term.SetSelectionEnd({ 7, 10 });
+
+            // Validate selection area
+            ValidateSingleRowSelection(term, SMALL_RECT({ 0, 10, 99, 10 }));
+        }
+
+        TEST_METHOD(TripleClickDrag_Vertical)
+        {
+            Terminal term;
+            DummyRenderTarget emptyRT;
+            term.Create({ 100, 100 }, 0, emptyRT);
+
+            // Simulate click at (x,y) = (5,10)
+            auto clickPos = COORD{ 5, 10 };
+            term.MultiClickSelection(clickPos, Terminal::SelectionExpansionMode::Line);
+
+            // Simulate move to (x,y) = (5,11)
+            term.SetSelectionEnd({ 5, 11 });
+
+            // Simulate renderer calling TriggerSelection and acquiring selection area
+            auto selectionRects = term.GetSelectionRects();
+
+            // Validate selection area
+            VERIFY_ARE_EQUAL(selectionRects.size(), static_cast<size_t>(2));
+
+            // verify first selection rect
+            auto selection = term.GetViewport().ConvertToOrigin(selectionRects.at(0)).ToInclusive();
+            VERIFY_ARE_EQUAL(selection, SMALL_RECT({ 0, 10, 99, 10 }));
+
+            // verify second selection rect
+            selection = term.GetViewport().ConvertToOrigin(selectionRects.at(1)).ToInclusive();
+            VERIFY_ARE_EQUAL(selection, SMALL_RECT({ 0, 11, 99, 11 }));
+        }
+
+        TEST_METHOD(KeyboardSelection_MoveByCell)
+        {
+            Terminal term;
+            DummyRenderTarget emptyRT;
+            term.Create({ 100, 100 }, 0, emptyRT);
+
+            auto resetState = [&]() {
+                const auto start = COORD{ 3, 10 };
+                const auto end = COORD{ 7, 10 };
+                term.SetSelectionAnchor(start);
+                term.SetEndSelectionPosition(end);
+                ValidateSingleRowSelection(term, { 3, 10, 7, 10 });
+            };
+
+            // Left
+            {
+                resetState();
+                Log::Comment(L"Move end by cell to the left");
+                term.MoveSelectionAnchor(Terminal::Direction::Left,
+                                         Terminal::SelectionExpansionMode::Cell,
+                                         Terminal::SelectionAnchorTarget::End);
+                ValidateSingleRowSelection(term, { 3, 10, 6, 10 });
+
+                Log::Comment(L"Move start by cell to the left");
+                term.MoveSelectionAnchor(Terminal::Direction::Left,
+                                         Terminal::SelectionExpansionMode::Cell,
+                                         Terminal::SelectionAnchorTarget::Start);
+                ValidateSingleRowSelection(term, { 2, 10, 6, 10 });
+            }
+
+            // Right
+            {
+                resetState();
+                Log::Comment(L"Move end by cell to the right");
+                term.MoveSelectionAnchor(Terminal::Direction::Right,
+                                         Terminal::SelectionExpansionMode::Cell,
+                                         Terminal::SelectionAnchorTarget::End);
+                ValidateSingleRowSelection(term, { 3, 10, 8, 10 });
+
+                Log::Comment(L"Move start by cell to the right");
+                term.MoveSelectionAnchor(Terminal::Direction::Right,
+                                         Terminal::SelectionExpansionMode::Cell,
+                                         Terminal::SelectionAnchorTarget::Start);
+                ValidateSingleRowSelection(term, { 4, 10, 8, 10 });
+            }
+
+            // Up
+            {
+                resetState();
+                Log::Comment(L"Move end by cell up");
+                term.MoveSelectionAnchor(Terminal::Direction::Up,
+                                         Terminal::SelectionExpansionMode::Cell,
+                                         Terminal::SelectionAnchorTarget::End);
+                ValidateMultiRowSelection(term, { { 7, 9, 99, 9 }, { 0, 10, 3, 10 } });
+
+                Log::Comment(L"Move start by cell up");
+                term.MoveSelectionAnchor(Terminal::Direction::Up,
+                                         Terminal::SelectionExpansionMode::Cell,
+                                         Terminal::SelectionAnchorTarget::Start);
+                ValidateSingleRowSelection(term, { 3, 9, 7, 9 });
+            }
+
+            // Down
+            {
+                resetState();
+                Log::Comment(L"Move end by cell down");
+                term.MoveSelectionAnchor(Terminal::Direction::Down,
+                                         Terminal::SelectionExpansionMode::Cell,
+                                         Terminal::SelectionAnchorTarget::End);
+                ValidateMultiRowSelection(term, { { 3, 10, 99, 10 }, { 0, 11, 7, 11 } });
+
+                Log::Comment(L"Move start by cell down");
+                term.MoveSelectionAnchor(Terminal::Direction::Down,
+                                         Terminal::SelectionExpansionMode::Cell,
+                                         Terminal::SelectionAnchorTarget::Start);
+                ValidateSingleRowSelection(term, { 3, 11, 7, 11 });
+            }
+        }
+
+        TEST_METHOD(KeyboardSelection_MoveByWord)
+        {
+            Terminal term;
+            DummyRenderTarget emptyRT;
+            term.Create({ 100, 100 }, 0, emptyRT);
+
+            auto resetState = [&]() {
+                const auto start = COORD{ 3, 10 };
+                const auto end = COORD{ 7, 10 };
+                term.SetSelectionAnchor(start);
+                term.SetEndSelectionPosition(end);
+                ValidateSingleRowSelection(term, { 3, 10, 7, 10 });
+            };
+
+            // Left
+            {
+                resetState();
+                Log::Comment(L"Move end by word to the left");
+                term.MoveSelectionAnchor(Terminal::Direction::Left,
+                                         Terminal::SelectionExpansionMode::Word,
+                                         Terminal::SelectionAnchorTarget::End);
+                ValidateSingleRowSelection(term, { 0, 10, 7, 10 });
+
+                Log::Comment(L"Move start by word to the left");
+                term.MoveSelectionAnchor(Terminal::Direction::Left,
+                                         Terminal::SelectionExpansionMode::Word,
+                                         Terminal::SelectionAnchorTarget::Start);
+                ValidateSingleRowSelection(term, { 0, 10, 0, 10 });
+            }
+
+            // Right
+            {
+                resetState();
+                Log::Comment(L"Move end by word to the right");
+                term.MoveSelectionAnchor(Terminal::Direction::Right,
+                                         Terminal::SelectionExpansionMode::Word,
+                                         Terminal::SelectionAnchorTarget::End);
+                ValidateSingleRowSelection(term, { 3, 10, 99, 10 });
+
+                Log::Comment(L"Move start by word to the right");
+                term.MoveSelectionAnchor(Terminal::Direction::Right,
+                                         Terminal::SelectionExpansionMode::Word,
+                                         Terminal::SelectionAnchorTarget::Start);
+                ValidateSingleRowSelection(term, { 99, 10, 99, 10 });
+            }
+
+            // Up
+            {
+                resetState();
+                Log::Comment(L"Move end by word up");
+                term.MoveSelectionAnchor(Terminal::Direction::Up,
+                                         Terminal::SelectionExpansionMode::Word,
+                                         Terminal::SelectionAnchorTarget::End);
+                ValidateMultiRowSelection(term, { { 0, 9, 99, 9 }, { 0, 10, 3, 10 } });
+
+                Log::Comment(L"Move start by word up");
+                term.MoveSelectionAnchor(Terminal::Direction::Up,
+                                         Terminal::SelectionExpansionMode::Word,
+                                         Terminal::SelectionAnchorTarget::Start);
+                ValidateSingleRowSelection(term, { 0, 9, 99, 9 });
+            }
+
+            // Down
+            {
+                resetState();
+                Log::Comment(L"Move end by word down");
+                term.MoveSelectionAnchor(Terminal::Direction::Down,
+                                         Terminal::SelectionExpansionMode::Word,
+                                         Terminal::SelectionAnchorTarget::End);
+                ValidateMultiRowSelection(term, { { 3, 10, 99, 10 }, { 0, 11, 99, 11 } });
+
+                Log::Comment(L"Move start by word down");
+                term.MoveSelectionAnchor(Terminal::Direction::Down,
+                                         Terminal::SelectionExpansionMode::Word,
+                                         Terminal::SelectionAnchorTarget::Start);
+                ValidateSingleRowSelection(term, { 0, 11, 99, 11 });
+            }
+        }
+    };
+}